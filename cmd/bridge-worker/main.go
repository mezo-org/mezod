--- conflicted
+++ resolved
@@ -132,7 +132,6 @@
 		return bridgeworker.ConfigProperties{}, fmt.Errorf("BTC withdrawal job queue check frequency must be greater than 0")
 	}
 
-<<<<<<< HEAD
 	serverPort, err := cmd.Flags().GetUint16(flagHTTPServerPort)
 	if err != nil {
 		return bridgeworker.ConfigProperties{}, fmt.Errorf("failed to get http server port: [%w]", err)
@@ -152,14 +151,14 @@
 			"supabase key is required; make sure the %s environment variable is set",
 			SupabaseKeyEnv,
 		)
-=======
+	}
+
 	prometheusPort, err := cmd.Flags().GetUint(flagPrometheusPort)
 	if err != nil {
 		return bridgeworker.ConfigProperties{}, fmt.Errorf("failed to get prometheus port: [%w]", err)
 	}
 	if prometheusPort == 0 {
 		return bridgeworker.ConfigProperties{}, fmt.Errorf("prometheus port must be greater than 0")
->>>>>>> 7fc9b26f
 	}
 
 	return bridgeworker.ConfigProperties{
@@ -175,13 +174,10 @@
 		BitcoinElectrumURL:                  bitcoinElectrumURL,
 		MezoAssetsUnlockEndpoint:            mezoAssetsUnlockEndpoint,
 		JobBTCWithdrawalQueueCheckFrequency: jobBTCWithdrawalQueueCheckFrequency,
-<<<<<<< HEAD
 		ServerPort:                          serverPort,
 		SupabaseURL:                         supabaseURL,
 		SupbaseKey:                          supabaseKey,
-=======
 		PrometheusPort:                      prometheusPort,
->>>>>>> 7fc9b26f
 	}, nil
 }
 
