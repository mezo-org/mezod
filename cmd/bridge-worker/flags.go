--- conflicted
+++ resolved
@@ -23,13 +23,11 @@
 
 	flagJobBTCWithdrawalQueueCheckFrequency = "job.btc-withdrawal.queue-check-frequency"
 
-<<<<<<< HEAD
 	flagSupabaseURL = "supabase.url"
 
 	flagHTTPServerPort = "server.port"
-=======
+
 	flagPrometheusPort = "prometheus-port"
->>>>>>> 7fc9b26f
 )
 
 // Flags default values
@@ -42,11 +40,9 @@
 
 	flagJobBTCWithdrawalQueueCheckFrequencyDefault = bridgeworker.DefaultBTCWithdrawalQueueCheckFrequency
 
-<<<<<<< HEAD
 	flagHTTPServerPortDefault = 8080
-=======
+
 	flagPrometheusPortDefault = 2112
->>>>>>> 7fc9b26f
 )
 
 func newFlagSet() *flag.FlagSet {
@@ -118,7 +114,6 @@
 		"Frequency of the queue check made by the BTC withdrawal job",
 	)
 
-<<<<<<< HEAD
 	fs.String(
 		flagSupabaseURL,
 		"",
@@ -129,12 +124,12 @@
 		flagSupabaseURL,
 		flagHTTPServerPortDefault,
 		"The HTTP server port",
-=======
+	)
+
 	fs.Uint(
 		flagPrometheusPort,
 		flagPrometheusPortDefault,
 		"Port to expose Prometheus metrics on",
->>>>>>> 7fc9b26f
 	)
 
 	return fs
