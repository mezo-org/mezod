helmDefaults:
  kubeContext: gke_mezo-test-420708_us-central1_mezo-staging-gke-cluster

repositories:
  - name: mezo-org
    url: https://mezo-org.github.io/validator-kit
  - name: blockscout
    url: https://blockscout.github.io/helm-charts

releases:
<<<<<<< HEAD
  - name: postgresql
    installed: true
    namespace: default
    chart: oci://registry-1.docker.io/bitnamicharts/postgresql
    version: 15.2.10
    values:
      - ./values/postgresql.yaml

  - name: blockscout-stack
    installed: true
    namespace: default
    chart: blockscout/blockscout-stack
    version: 1.5.0
    values:
      - ./values/blockscout-stack.yaml
=======
  - name: mezo-node-0
    installed: true
    namespace: default
    chart: mezo-org/mezod
    version: 0.0.10
    values:
      - ./values/mezo-node-common.yaml
      - ./values/mezo-node-0.yaml

  - name: mezo-node-1
    installed: true
    namespace: default
    chart: mezo-org/mezod
    version: 0.0.10
    values:
      - ./values/mezo-node-common.yaml
      - ./values/mezo-node-1.yaml

  - name: mezo-node-2
    installed: true
    namespace: default
    chart: mezo-org/mezod
    version: 0.0.10
    values:
      - ./values/mezo-node-common.yaml
      - ./values/mezo-node-2.yaml

  - name: mezo-node-3
    installed: true
    namespace: default
    chart: mezo-org/mezod
    version: 0.0.10
    values:
      - ./values/mezo-node-common.yaml
      - ./values/mezo-node-3.yaml
>>>>>>> e39061e6

  - name: mezo-node-4
    installed: true
    namespace: default
    chart: mezo-org/mezod
<<<<<<< HEAD
    version: 0.0.6
=======
    version: 0.0.10
>>>>>>> e39061e6
    values:
      - ./values/mezo-node-common.yaml
      - ./values/mezo-node-4.yaml<|MERGE_RESOLUTION|>--- conflicted
+++ resolved
@@ -8,23 +8,6 @@
     url: https://blockscout.github.io/helm-charts
 
 releases:
-<<<<<<< HEAD
-  - name: postgresql
-    installed: true
-    namespace: default
-    chart: oci://registry-1.docker.io/bitnamicharts/postgresql
-    version: 15.2.10
-    values:
-      - ./values/postgresql.yaml
-
-  - name: blockscout-stack
-    installed: true
-    namespace: default
-    chart: blockscout/blockscout-stack
-    version: 1.5.0
-    values:
-      - ./values/blockscout-stack.yaml
-=======
   - name: mezo-node-0
     installed: true
     namespace: default
@@ -60,17 +43,28 @@
     values:
       - ./values/mezo-node-common.yaml
       - ./values/mezo-node-3.yaml
->>>>>>> e39061e6
 
   - name: mezo-node-4
     installed: true
     namespace: default
     chart: mezo-org/mezod
-<<<<<<< HEAD
-    version: 0.0.6
-=======
     version: 0.0.10
->>>>>>> e39061e6
     values:
       - ./values/mezo-node-common.yaml
-      - ./values/mezo-node-4.yaml+      - ./values/mezo-node-4.yaml
+
+  - name: postgresql
+    installed: true
+    namespace: default
+    chart: oci://registry-1.docker.io/bitnamicharts/postgresql
+    version: 15.2.10
+    values:
+      - ./values/postgresql.yaml
+
+  - name: blockscout-stack
+    installed: true
+    namespace: default
+    chart: blockscout/blockscout-stack
+    version: 1.5.0
+    values:
+      - ./values/blockscout-stack.yaml