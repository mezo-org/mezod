apiVersion: v1
kind: ConfigMap
metadata:
  name: mezo-node-config
  namespace: default
data:
  # All files below were generated using the `scripts/public-testnet.sh` script
  # and cleaned up from comments and blank lines to reduce size.
  app.toml: |
    minimum-gas-prices = "10000000000abtc"
    pruning = "nothing"
    pruning-keep-recent = "0"
    pruning-interval = "0"
    halt-height = 0
    halt-time = 0
    min-retain-blocks = 0
    inter-block-cache = true
    index-events = []
    iavl-cache-size = 781250
    iavl-disable-fastnode = false
    iavl-lazy-loading = false
    app-db-backend = ""
    [telemetry]    
      service-name = ""
      enabled = true
      enable-hostname = false
      enable-hostname-label = false
      enable-service-label = false
      prometheus-retention-time = 0
      global-labels = []
    [api]
      enable = false
      swagger = false
      address = "tcp://0.0.0.0:1317"
      max-open-connections = 1000
      rpc-read-timeout = 10
      rpc-write-timeout = 0
      rpc-max-body-bytes = 1000000
      enabled-unsafe-cors = false
    [rosetta]
      enable = false
      address = ":8080"
      blockchain = "app"
      network = "network"
      retries = 3
      offline = false
      enable-fee-suggestion = false
      gas-to-suggest = 200000
      denom-to-suggest = "uatom"    
    [grpc]
      enable = true
      address = "0.0.0.0:9090"
      max-recv-msg-size = "10485760"
      max-send-msg-size = "2147483647"
    [grpc-web]
      enable = true
      address = "0.0.0.0:9091"
      enable-unsafe-cors = false
    [state-sync]
      snapshot-interval = 5000
      snapshot-keep-recent = 2
    [store]
      streamers = []
    [streamers]
    [streamers.file]
      keys = ["*", ]
      write_dir = ""
      prefix = ""
      output-metadata = "true"
      stop-node-on-error = "true"
      fsync = "false"
    [evm]
      tracer = ""
      max-tx-gas-wanted = 0
    [json-rpc]
      enable = true
      address = "0.0.0.0:8545"
      ws-address = "0.0.0.0:8546"
      api = "eth,net,web3,debug,miner,txpool,personal"
      gas-cap = 25000000
      evm-timeout = "5s"
      txfee-cap = 1
      filter-cap = 200
      feehistory-cap = 100
      logs-cap = 10000
      block-range-cap = 10000
      http-timeout = "30s"
      http-idle-timeout = "2m0s"
      allow-unprotected-txs = false
      max-open-connections = 0
      enable-indexer = false
      metrics-address = "0.0.0.0:6065"
      fix-revert-gas-refund-height = 0
    [tls]
      certificate-path = ""
      key-path = ""

  client.toml: |
    chain-id = "mezo_31611-1"
    keyring-backend = "file"
    output = "text"
    node = "tcp://0.0.0.0:26657"
    broadcast-mode = "sync"

  config.toml: |
<<<<<<< HEAD
    proxy_app = "tcp://0.0.0.0:26658"
    moniker = "mezo-node-0"
=======
    proxy_app = "tcp://127.0.0.1:26658"
    moniker = ""
>>>>>>> 69e5357d
    fast_sync = true
    db_backend = "goleveldb"
    db_dir = "data"
    log_level = "info"
    log_format = "plain"
    genesis_file = "config/genesis.json"
    priv_validator_key_file = "config/priv_validator_key.json"
    priv_validator_state_file = "data/priv_validator_state.json"
    priv_validator_laddr = ""
    node_key_file = "config/node_key.json"
    abci = "socket"
    filter_peers = false
    [rpc]
      laddr = "tcp://0.0.0.0:26657"
      cors_allowed_origins = []
      cors_allowed_methods = ["HEAD", "GET", "POST", ]
      cors_allowed_headers = ["Origin", "Accept", "Content-Type", "X-Requested-With", "X-Server-Time", ]
      grpc_laddr = ""
      grpc_max_open_connections = 900
      unsafe = false
      max_open_connections = 900
      max_subscription_clients = 100
      max_subscriptions_per_client = 5
      experimental_subscription_buffer_size = 200
      experimental_websocket_write_buffer_size = 200
      experimental_close_on_slow_client = false
      timeout_broadcast_tx_commit = "10s"
      max_body_bytes = 1000000
      max_header_bytes = 1048576
      tls_cert_file = ""
      tls_key_file = ""
      pprof_laddr = "0.0.0.0:6060"
    [p2p]
      laddr = "tcp://0.0.0.0:26656"
      external_address = ""
      seeds = ""
      persistent_peers = "01a4a40099411953b78a4806063a177cbc67a267@mezo-node-2.test.mezo.org:26656,1bbefaa3b94f1c0ed97bc694f17198fe3cd566d6@mezo-node-1.test.mezo.org:26656,57a3e4c28f18f0a3ea7b513d71547f87d4d1bc62@mezo-node-3.test.mezo.org:26656,60bc33432c9724f7100738769d177427832f826c@mezo-node-0.test.mezo.org:26656,7c979569d6d8d52b59039ada226add5095628549@mezo-node-4.test.mezo.org:26656"
      upnp = false
      addr_book_file = "config/addrbook.json"
      addr_book_strict = true
      max_num_inbound_peers = 240
      max_num_outbound_peers = 30
      unconditional_peer_ids = ""
      persistent_peers_max_dial_period = "0s"
      flush_throttle_timeout = "100ms"
      max_packet_msg_payload_size = 1024
      send_rate = 5120000
      recv_rate = 5120000
      pex = true
      seed_mode = false
      private_peer_ids = ""
      allow_duplicate_ip = false
      handshake_timeout = "20s"
      dial_timeout = "3s"
    [mempool]
      version = "v0"
      recheck = true
      broadcast = true
      wal_dir = ""
      size = 10000
      max_txs_bytes = 1073741824
      cache_size = 10000
      keep-invalid-txs-in-cache = false
      max_tx_bytes = 1048576
      max_batch_bytes = 0
      ttl-duration = "0s"
      ttl-num-blocks = 0
    [statesync]
      enable = false
      rpc_servers = ""
      trust_height = 0
      trust_hash = ""
      trust_period = "112h0m0s"
      discovery_time = "15s"
      temp_dir = ""
      chunk_request_timeout = "10s"
      chunk_fetchers = "4"
    [fastsync]
      version = "v0"
    [consensus]
      wal_file = "data/cs.wal/wal"
      timeout_propose = "3s"
      timeout_propose_delta = "500ms"
      timeout_prevote = "1s"
      timeout_prevote_delta = "500ms"
      timeout_precommit = "1s"
      timeout_precommit_delta = "500ms"
      timeout_commit = "5s"
      double_sign_check_height = 0
      skip_timeout_commit = false
      create_empty_blocks = true
      create_empty_blocks_interval = "0s"
      peer_gossip_sleep_duration = "100ms"
      peer_query_maj23_sleep_duration = "2s"
    [storage]
      discard_abci_responses = false
    [tx_index]
      indexer = "kv"
      psql-conn = ""
    [instrumentation]
      prometheus = true
      prometheus_listen_addr = ":26660"
      max_open_connections = 3
      namespace = "cometbft"
<|MERGE_RESOLUTION|>--- conflicted
+++ resolved
@@ -103,13 +103,8 @@
     broadcast-mode = "sync"
 
   config.toml: |
-<<<<<<< HEAD
     proxy_app = "tcp://0.0.0.0:26658"
-    moniker = "mezo-node-0"
-=======
-    proxy_app = "tcp://127.0.0.1:26658"
     moniker = ""
->>>>>>> 69e5357d
     fast_sync = true
     db_backend = "goleveldb"
     db_dir = "data"
