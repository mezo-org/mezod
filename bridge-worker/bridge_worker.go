--- conflicted
+++ resolved
@@ -18,23 +18,18 @@
 const mezoBridgeName = "MezoBridge"
 
 type BridgeWorker struct {
-<<<<<<< HEAD
 	logger log.Logger
 
-	bridgeContract *portal.MezoBridge
-	chain          *ethconnect.BaseChain
+	bridgeContract     *portal.MezoBridge
+	tbtcBridgeContract *tbtc.Bridge
+
+	chain *ethconnect.BaseChain
 
 	batchSize         uint64
 	requestsPerMinute uint64
 
 	// TODO: Check if we need mutex
 	btcWithdrawingLastProcessedBlock uint64
-=======
-	logger             log.Logger
-	mezoBridgeContract *portal.MezoBridge
-	tbtcBridgeContract *tbtc.Bridge
-	chain              *ethconnect.BaseChain
->>>>>>> 6dbe5f82
 }
 
 func RunBridgeWorker(
@@ -97,18 +92,12 @@
 	}
 
 	bw := &BridgeWorker{
-<<<<<<< HEAD
-		logger:            logger,
-		bridgeContract:    bridgeContractBinding,
-		chain:             chain,
-		batchSize:         defaultBatchSize,
-		requestsPerMinute: defaultRequestsPerMinute,
-=======
 		logger:             logger,
-		mezoBridgeContract: mezoBridgeContract,
+		bridgeContract:     mezoBridgeContract,
 		tbtcBridgeContract: tbtcBridgeContract,
 		chain:              chain,
->>>>>>> 6dbe5f82
+		batchSize:          defaultBatchSize,
+		requestsPerMinute:  defaultRequestsPerMinute,
 	}
 
 	go func() {
