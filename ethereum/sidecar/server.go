--- conflicted
+++ resolved
@@ -122,7 +122,6 @@
 	batchSize         uint64
 	requestsPerMinute uint64
 
-<<<<<<< HEAD
 	// Channel used to indicate whether the data-heavy part of AssetsLocked
 	// observation routine is done. Once this channel is closed we can proceed
 	// with the AssetsUnlocked observation routine. Delaying launch helps avoid
@@ -141,10 +140,9 @@
 	// Unguarded by mutex as only the AssetsUnlock event observation
 	// routine uses it.
 	lastAssetsUnlockedSequence sdkmath.Int
-=======
+
 	// privateKey is an optional ECDSA private key extracted from keyring
 	privateKey *ecdsa.PrivateKey
->>>>>>> c1f86380
 }
 
 // RunServer initializes the server, starts the event observing routine and
@@ -156,12 +154,9 @@
 	ethereumNetwork string,
 	batchSize uint64,
 	requestsPerMinute uint64,
-<<<<<<< HEAD
 	assetsUnlockedEndpoint string,
 	registry codectypes.InterfaceRegistry,
-=======
 	privateKey *ecdsa.PrivateKey,
->>>>>>> c1f86380
 ) {
 	network := ethconnect.NetworkFromString(ethereumNetwork)
 	mezoBridgeAddress := portal.MezoBridgeAddress(network)
@@ -208,7 +203,6 @@
 	}
 
 	server := &Server{
-<<<<<<< HEAD
 		logger:                       logger,
 		grpcServer:                   grpc.NewServer(),
 		events:                       make([]bridgetypes.AssetsLockedEvent, 0),
@@ -222,17 +216,7 @@
 		assetsUnlockedLookBackPeriod: assetsUnlockedLookBackPeriod,
 		assetsUnlockedBatchSize:      assetsUnlockedBatchSize,
 		attestationQueue:             []bridgetypes.AssetsUnlockedEvent{},
-=======
-		logger:             logger,
-		grpcServer:         grpc.NewServer(),
-		events:             make([]bridgetypes.AssetsLockedEvent, 0),
-		lastFinalizedBlock: new(big.Int),
-		bridgeContract:     NewBridgeContract(bridgeContract),
-		chain:              chain,
-		batchSize:          batchSize,
-		requestsPerMinute:  requestsPerMinute,
-		privateKey:         privateKey,
->>>>>>> c1f86380
+		privateKey:                   privateKey,
 	}
 
 	go func() {
