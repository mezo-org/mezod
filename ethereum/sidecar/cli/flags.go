package cli

import (
	"fmt"

	flag "github.com/spf13/pflag"
)

const (
	FlagServerAddress             = "ethereum-sidecar.server.address"
	FlagServerEthereumNodeAddress = "ethereum-sidecar.server.ethereum-node-address"
	FlagServerNetwork             = "ethereum-sidecar.server.network"
	FlagServerBatchSize           = "ethereum-sidecar.server.batch-size"
	FlagServerRequestsPerMinute   = "ethereum-sidecar.server.requests-per-minute"
<<<<<<< HEAD
	FlagAssetsUnlockedEndpoint    = "ethereum-sidecar.assets-unlocked-endpoint"
=======
	FlagKeyringBackend            = "keyring-backend"
	FlagKeyringDir                = "keyring-dir"
	FlagKeyName                   = "key-name"
>>>>>>> c1f86380
)

func NewFlagSetEthereumSidecar(
	defaultServerAddress,
	defaultServerEthereumNodeAddress,
	defaultServerNetwork string,
	defaultServerBatchSize uint64,
	defaultServerRequestsPerMinute uint64,
<<<<<<< HEAD
	defaultAssetsUnlockedEndpoint string,
=======
	defaultKeyringBackend,
	defaultKeyringDir,
	defaultKeyName string,
>>>>>>> c1f86380
) *flag.FlagSet {
	fs := flag.NewFlagSet("", flag.ContinueOnError)

	fs.String(
		FlagServerAddress,
		defaultServerAddress,
		fmt.Sprintf(
			"The sidecar server gRPC listen address (e.g. %s)",
			defaultServerAddress,
		),
	)
	fs.String(
		FlagServerEthereumNodeAddress,
		defaultServerEthereumNodeAddress,
		fmt.Sprintf(
			"The sidecar server Ethereum node address (e.g. %s)",
			defaultServerEthereumNodeAddress,
		),
	)
	fs.String(
		FlagServerNetwork,
		defaultServerNetwork,
		fmt.Sprintf(
			"The sidecar server Ethereum network. "+
				"Possible values: mainnet | sepolia | developer "+
				"If not set, sepolia is used by default",
		),
	)

	fs.Uint64(
		FlagServerBatchSize,
		defaultServerBatchSize,
		"Size of the block batch for fallback AssetsLocked events lookup",
	)

	fs.Uint64(
		FlagServerRequestsPerMinute,
		defaultServerRequestsPerMinute,
		"Requests per minute for an Ethereum RPC provider",
	)

	fs.String(
<<<<<<< HEAD
		FlagAssetsUnlockedEndpoint,
		defaultAssetsUnlockedEndpoint,
		"Address of the gRPC endpoint for providing info on AssetsUnlocked "+
			"events emitted on the Mezo chain",
=======
		FlagKeyringBackend,
		defaultKeyringBackend,
		"Select keyring's backend (os|file|test)",
	)

	fs.String(
		FlagKeyringDir,
		defaultKeyringDir,
		"The client Keyring directory; if omitted, the default 'home' directory will be used",
	)

	fs.String(
		FlagKeyName,
		defaultKeyName,
		"Name of the key to extract from keyring (optional)",
>>>>>>> c1f86380
	)

	return fs
}<|MERGE_RESOLUTION|>--- conflicted
+++ resolved
@@ -12,13 +12,10 @@
 	FlagServerNetwork             = "ethereum-sidecar.server.network"
 	FlagServerBatchSize           = "ethereum-sidecar.server.batch-size"
 	FlagServerRequestsPerMinute   = "ethereum-sidecar.server.requests-per-minute"
-<<<<<<< HEAD
 	FlagAssetsUnlockedEndpoint    = "ethereum-sidecar.assets-unlocked-endpoint"
-=======
 	FlagKeyringBackend            = "keyring-backend"
 	FlagKeyringDir                = "keyring-dir"
 	FlagKeyName                   = "key-name"
->>>>>>> c1f86380
 )
 
 func NewFlagSetEthereumSidecar(
@@ -27,13 +24,10 @@
 	defaultServerNetwork string,
 	defaultServerBatchSize uint64,
 	defaultServerRequestsPerMinute uint64,
-<<<<<<< HEAD
 	defaultAssetsUnlockedEndpoint string,
-=======
 	defaultKeyringBackend,
 	defaultKeyringDir,
 	defaultKeyName string,
->>>>>>> c1f86380
 ) *flag.FlagSet {
 	fs := flag.NewFlagSet("", flag.ContinueOnError)
 
@@ -76,12 +70,13 @@
 	)
 
 	fs.String(
-<<<<<<< HEAD
 		FlagAssetsUnlockedEndpoint,
 		defaultAssetsUnlockedEndpoint,
 		"Address of the gRPC endpoint for providing info on AssetsUnlocked "+
 			"events emitted on the Mezo chain",
-=======
+	)
+
+	fs.String(
 		FlagKeyringBackend,
 		defaultKeyringBackend,
 		"Select keyring's backend (os|file|test)",
@@ -97,7 +92,6 @@
 		FlagKeyName,
 		defaultKeyName,
 		"Name of the key to extract from keyring (optional)",
->>>>>>> c1f86380
 	)
 
 	return fs
