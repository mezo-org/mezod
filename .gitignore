# OS
.DS_Store
*.swp
*.swo
*.swl
*.swm
*.swn
.vscode
.idea
*.pyc
*.exe
*.exe~
*.dll
*.so
*.dylib
.dccache

# Build
*.test
.glide/
vendor
build
bin
tools/bin/*
docs/_build
docs/tutorial
docs/node_modules
docs/assets
docs/modules
docs/cosmos-sdk
docs/ethermint
docs/ibc-go
dist
tools-stamp
docs-tools-stamp
proto-tools-stamp
golangci-lint
keyring_test_cosmos
./**/dist
secret.yml
artifacts/*
tmp-swagger-gen
github.com/
# vue/

# Local docker volume mappings
localnet-setup
.testnets

<<<<<<< HEAD
# Single-node localnet
.localnode

# Public testnet
.public-testnet
=======
# Binary-based localnet
.localnet
>>>>>>> e6a8c721

# Testing
coverage.txt
*.out
sim_log_file
tests/**/tmp/*
yarn.lock

# Vagrant
.vagrant/
*.box
*.log
vagrant

# IDE
.idea/
*.iml
*.code-workspace

# Graphviz
dependency-graph.png

# Latex
*.aux
*.out
*.synctex.gz

# Contracts
*.bin
*.abi

# Node.js
**/node_modules


# OpenZeppelin contracts
contracts/@openzeppelin/*

# Directory for storing temporary data (e.g. fetched npm packages)
tmp/<|MERGE_RESOLUTION|>--- conflicted
+++ resolved
@@ -47,16 +47,14 @@
 localnet-setup
 .testnets
 
-<<<<<<< HEAD
+# Binary-based localnet
+.localnet
+
 # Single-node localnet
 .localnode
 
 # Public testnet
 .public-testnet
-=======
-# Binary-based localnet
-.localnet
->>>>>>> e6a8c721
 
 # Testing
 coverage.txt
