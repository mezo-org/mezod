package abci

import (
	"fmt"

	"cosmossdk.io/log"
	"cosmossdk.io/math"

	bridgetypes "github.com/mezo-org/mezod/x/bridge/types"

	cmtabci "github.com/cometbft/cometbft/abci/types"
	sdk "github.com/cosmos/cosmos-sdk/types"
	"github.com/mezo-org/mezod/x/bridge/abci/types"
)

// AssetsLockedEventsLimit is the maximum number of AssetsLocked events to
// fetch in a single request and include in the vote extension.
const AssetsLockedEventsLimit = 10

// VoteExtensionHandler is the bridge-specific handler for the ExtendVote and
// VerifyVoteExtension ABCI requests.
type VoteExtensionHandler struct {
	logger        log.Logger
	sidecarClient EthereumSidecarClient
	bridgeKeeper  BridgeKeeper
}

// NewVoteExtensionHandler creates a new VoteExtensionHandler instance.
func NewVoteExtensionHandler(
	logger log.Logger,
	sidecarClient EthereumSidecarClient,
	bridgeKeeper BridgeKeeper,
) *VoteExtensionHandler {
	return &VoteExtensionHandler{
		logger:        logger,
		sidecarClient: sidecarClient,
		bridgeKeeper:  bridgeKeeper,
	}
}

// ExtendVoteHandler returns the handler for the ExtendVote ABCI request.
// It fetches the AssetsLocked events from the sidecar and includes them in the
// vote extension, in their natural order (by sequence asc).
// Events are fetched from a half-open range [start, end), where `start` is the
// currently stored sequence tip + 1, and `end` is `start` + AssetsLockedEventsLimit.
// It is guaranteed that the number of events included in the vote extension
// will not exceed AssetsLockedEventsLimit.
//
// Dev note: It is fine to return a nil response and an error from this
// function in case of failure. The upstream app-level vote extension handler
// will handle the error gracefully and won't include the bridge-specific part
// in the app-level vote extension.
func (veh *VoteExtensionHandler) ExtendVoteHandler() sdk.ExtendVoteHandler {
	return func(
		ctx sdk.Context,
		req *cmtabci.RequestExtendVote,
	) (*cmtabci.ResponseExtendVote, error) {
		// TODO: Consider changing logging to debug level once this code matures.

		veh.logger.Info(
			"bridge is extending vote",
			"height", req.Height,
		)

		// Try to extract the sequence tip from AssetsLocked events that are
		// included in this block's proposal. Those events are very likely
		// to be processed upon block finalization, and they will move
		// ahead the sequence tip in the bridge state. By determining the sequence
		// tip based on the proposal's events, we can avoid fetching the same
		// events from the sidecar twice and burning vote extension cycles on them.
		var sequenceTip math.Int
		if len(req.Txs) > 0 && len(req.Txs[0]) > 0 {
			var injectedTx types.InjectedTx
			if err := injectedTx.Unmarshal(req.Txs[0]); err != nil {
				// If the transaction vector and the first tx are not empty, the
				// first transaction must be the injected bridge-specific
				// pseudo-transaction and unmarshaling must succeed.
				// If it fails, we cannot recover, so return an error.
				return nil, fmt.Errorf("failed to unmarshal injected tx: %w", err)
			}

			events := injectedTx.AssetsLockedEvents
			if len(events) == 0 {
				// This should not happen because the proposal phase guarantees
				// the presence of AssetsLocked events in the injected
				// bridge-specific pseudo-transaction.
				return nil, fmt.Errorf("no AssetsLocked events in the injected tx")
			}

			sequenceTip = events[len(events)-1].Sequence
		}

		// If the sequence tip is not determined from the proposal, fetch it from
		// the bridge state.
		if sequenceTip.IsNil() {
			sequenceTip = veh.bridgeKeeper.GetAssetsLockedSequenceTip(ctx)
		}

		veh.logger.Info(
			"assets locked sequence tip fetched",
			"height", req.Height,
			"sequence_tip", sequenceTip,
		)

		sequenceStart := sequenceTip.Add(math.NewInt(1))
		sequenceEnd := sequenceStart.Add(math.NewInt(AssetsLockedEventsLimit))

		veh.logger.Info(
			"fetching assets locked events from the sidecar",
			"height", req.Height,
			"sequence_start", sequenceStart,
			"sequence_end", sequenceEnd,
		)

		events, err := veh.sidecarClient.GetAssetsLockedEvents(
			ctx,
			sequenceStart,
			sequenceEnd,
		)
		if err != nil {
			// If fetching events fails, we cannot recover, so return an error.
			return nil, fmt.Errorf(
				"failed to fetch AssetsLocked events from the sidecar: %w",
				err,
			)
		}

		veh.logger.Info(
			"sidecar returned assets locked events",
			"height", req.Height,
			"events_count", len(events),
		)

		// NOTE: Despite the sidecar client should abide the contract defined in
		// the EthereumSidecarClient interface, we are doing validation of the
		// returned data to maintain parity with the VerifyVoteExtension logic.
		// The ExtendVote handler is used by honest validators so, it must
		// guarantee that the produced vote extension is accepted by the
		// VerifyVoteExtension handler.

<<<<<<< HEAD
		if len(events) > AssetsLockedEventsLimit {
			// Make sure the number of events does not exceed the limit.
			return nil, fmt.Errorf("number of events exceeds the limit")
		}

		if !bridgetypes.AssetsLockedEvents(events).IsValid() {
			// Make sure all events in the slice are valid (positive sequence
			// number, positive amount, proper bech32 recipient) and form a
			// sequence strictly increasing by 1. This is important  for
			// further processing.
			return nil, fmt.Errorf("events list is not valid")
=======
		if err := validateAssetsLockedEvents(events); err != nil {
			return nil, err
>>>>>>> bd052400
		}

		voteExtension := types.VoteExtension{
			AssetsLockedEvents: events,
		}
		// Marshal the vote extension into bytes. Note that if len(events) == 0,
		// the Marshal method will return an empty byte slice so an empty
		// vote extension part will be returned from this handler.
		voteExtensionBytes, err := voteExtension.Marshal()
		if err != nil {
			// If marshaling fails, we cannot recover, so return an error.
			return nil, fmt.Errorf("failed to marshal vote extension: %w", err)
		}

		veh.logger.Info(
			"bridge extended vote",
			"height", req.Height,
		)

		return &cmtabci.ResponseExtendVote{VoteExtension: voteExtensionBytes}, nil
	}
}

// VerifyVoteExtensionHandler returns the handler for the VerifyVoteExtension
// ABCI request. It verifies the vote extension by checking that:
<<<<<<< HEAD
// - The vote extension unmarshals
// - AssetsLocked events are valid (positive sequence number, positive amount,
//   proper bech32 recipient) and form a sequence strictly increasing by 1
// - The number of AssetsLocked events does not exceed the limit
=======
//   - The vote extension unmarshals
//   - AssetsLocked events are valid (positive sequence number, positive amount,
//     proper bech32 recipient) and form a sequence strictly increasing by 1
//   - The number of AssetsLocked events does not exceed the limit
//
>>>>>>> bd052400
// If the vote extension is valid, it is accepted. Empty vote extensions are
// accepted by default.
//
// Dev note: In case the vote extension is invalid, we REJECT it explicitly
// and return an error describing the reason. Due to the limitations of the
// Cosmos interface, REJECT without an error does not provide any details about
// the reason. Conversely, error without REJECT is confusing as it should rather
// denote a failure of the handler itself. The upstream app-level vote extension
// handler will handle all non-ACCEPT cases gracefully and reject the app-level
// vote extension.
//
// See Skip's price oracle VerifyVoteExtension handler for a similar pattern:
// https://github.com/skip-mev/connect/blob/8c9ac8bf5b5bf239caa11086db34f88f30efe2c5/abci/ve/vote_extension.go#L213
func (veh *VoteExtensionHandler) VerifyVoteExtensionHandler() sdk.VerifyVoteExtensionHandler {
	return func(
		_ sdk.Context,
		req *cmtabci.RequestVerifyVoteExtension,
	) (*cmtabci.ResponseVerifyVoteExtension, error) {
		from := sdk.ConsAddress(req.ValidatorAddress).String()

		veh.logger.Debug(
			"bridge is verifying vote extension",
			"height", req.Height,
			"from", from,
		)

		if len(req.VoteExtension) == 0 {
			// Accept empty bridge-specific vote extensions. This is necessary
			// given that this handler's ExtendVote produces empty ones when
			// the Ethereum sidecar returns no events.
			veh.logger.Debug(
				"bridge accepted empty vote extension",
				"height", req.Height,
				"from", from,
			)

			return &cmtabci.ResponseVerifyVoteExtension{
				Status: cmtabci.ResponseVerifyVoteExtension_ACCEPT,
			}, nil
		}

		// Unmarshal the vote extension. Note that at this point, the
		// len(voteExtension.AssetsLockedEvents) > 0 because we short-circuit
		// len(req.VoteExtension) == 0 above. In practice, there is no
		// possibility that len(req.VoteExtension) > 0 produces
		// len(voteExtension.AssetsLockedEvents) == 0 with the current
		// protobuf implementation. This may change in the future but
		// even then, the case of len(voteExtension.AssetsLockedEvents) == 0
		// will not harm the downstream logic of this function and such a vote
		// extension should be accepted properly.
		var voteExtension types.VoteExtension
		if err := voteExtension.Unmarshal(req.VoteExtension); err != nil {
			// If the vote extension cannot be unmarshalled, we cannot recover.
			return &cmtabci.ResponseVerifyVoteExtension{
				Status: cmtabci.ResponseVerifyVoteExtension_REJECT,
			}, fmt.Errorf("failed to unmarshal vote extension: %w", err)
		}

<<<<<<< HEAD
		if len(voteExtension.AssetsLockedEvents) > AssetsLockedEventsLimit {
			// Make sure the number of events does not exceed the limit.
			return &cmtabci.ResponseVerifyVoteExtension{
				Status: cmtabci.ResponseVerifyVoteExtension_REJECT,
			}, fmt.Errorf("number of events exceeds the limit")
		}

		if !bridgetypes.AssetsLockedEvents(voteExtension.AssetsLockedEvents).IsValid() {
			// Make sure all events in the slice are valid (positive sequence
			// number, positive amount, proper bech32 recipient) and form a
			// sequence strictly increasing by 1. This is important  for
			// further processing.
			return &cmtabci.ResponseVerifyVoteExtension{
				Status: cmtabci.ResponseVerifyVoteExtension_REJECT,
			}, fmt.Errorf("events list is not valid")
=======
		if err := validateAssetsLockedEvents(voteExtension.AssetsLockedEvents); err != nil {
			return &cmtabci.ResponseVerifyVoteExtension{
				Status: cmtabci.ResponseVerifyVoteExtension_REJECT,
			}, err
>>>>>>> bd052400
		}

		veh.logger.Debug(
			"bridge accepted vote extension",
			"height", req.Height,
			"from", from,
		)

		return &cmtabci.ResponseVerifyVoteExtension{
			Status: cmtabci.ResponseVerifyVoteExtension_ACCEPT,
		}, nil
	}
}

// validateAssetsLockedEvents validates the given list of AssetsLocked events
// in the context of the bridge vote extension.
//
// The given list is considered valid if:
//   - The number of events does not exceed the AssetsLockedEventsLimit
//   - All events in the slice are valid (positive sequence number, positive
//     amount, proper bech32 recipient) and form a sequence strictly increasing
//     by 1
//
// If the validation passes, the function returns nil. Otherwise, it returns
// an error describing the reason.
func validateAssetsLockedEvents(events []bridgetypes.AssetsLockedEvent) error {
	if len(events) > AssetsLockedEventsLimit {
		return fmt.Errorf("number of events exceeds the limit")
	}

	if !bridgetypes.AssetsLockedEvents(events).IsValid() {
		return fmt.Errorf("events list is not valid")
	}

	return nil
}<|MERGE_RESOLUTION|>--- conflicted
+++ resolved
@@ -138,22 +138,8 @@
 		// guarantee that the produced vote extension is accepted by the
 		// VerifyVoteExtension handler.
 
-<<<<<<< HEAD
-		if len(events) > AssetsLockedEventsLimit {
-			// Make sure the number of events does not exceed the limit.
-			return nil, fmt.Errorf("number of events exceeds the limit")
-		}
-
-		if !bridgetypes.AssetsLockedEvents(events).IsValid() {
-			// Make sure all events in the slice are valid (positive sequence
-			// number, positive amount, proper bech32 recipient) and form a
-			// sequence strictly increasing by 1. This is important  for
-			// further processing.
-			return nil, fmt.Errorf("events list is not valid")
-=======
 		if err := validateAssetsLockedEvents(events); err != nil {
 			return nil, err
->>>>>>> bd052400
 		}
 
 		voteExtension := types.VoteExtension{
@@ -179,18 +165,11 @@
 
 // VerifyVoteExtensionHandler returns the handler for the VerifyVoteExtension
 // ABCI request. It verifies the vote extension by checking that:
-<<<<<<< HEAD
-// - The vote extension unmarshals
-// - AssetsLocked events are valid (positive sequence number, positive amount,
-//   proper bech32 recipient) and form a sequence strictly increasing by 1
-// - The number of AssetsLocked events does not exceed the limit
-=======
 //   - The vote extension unmarshals
 //   - AssetsLocked events are valid (positive sequence number, positive amount,
 //     proper bech32 recipient) and form a sequence strictly increasing by 1
 //   - The number of AssetsLocked events does not exceed the limit
 //
->>>>>>> bd052400
 // If the vote extension is valid, it is accepted. Empty vote extensions are
 // accepted by default.
 //
@@ -249,28 +228,10 @@
 			}, fmt.Errorf("failed to unmarshal vote extension: %w", err)
 		}
 
-<<<<<<< HEAD
-		if len(voteExtension.AssetsLockedEvents) > AssetsLockedEventsLimit {
-			// Make sure the number of events does not exceed the limit.
-			return &cmtabci.ResponseVerifyVoteExtension{
-				Status: cmtabci.ResponseVerifyVoteExtension_REJECT,
-			}, fmt.Errorf("number of events exceeds the limit")
-		}
-
-		if !bridgetypes.AssetsLockedEvents(voteExtension.AssetsLockedEvents).IsValid() {
-			// Make sure all events in the slice are valid (positive sequence
-			// number, positive amount, proper bech32 recipient) and form a
-			// sequence strictly increasing by 1. This is important  for
-			// further processing.
-			return &cmtabci.ResponseVerifyVoteExtension{
-				Status: cmtabci.ResponseVerifyVoteExtension_REJECT,
-			}, fmt.Errorf("events list is not valid")
-=======
 		if err := validateAssetsLockedEvents(voteExtension.AssetsLockedEvents); err != nil {
 			return &cmtabci.ResponseVerifyVoteExtension{
 				Status: cmtabci.ResponseVerifyVoteExtension_REJECT,
 			}, err
->>>>>>> bd052400
 		}
 
 		veh.logger.Debug(
