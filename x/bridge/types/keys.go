--- conflicted
+++ resolved
@@ -46,11 +46,6 @@
 	// AssetsUnlockedKeyPrefix is the key prefix for the assets unlocked key.
 	AssetsUnlockedKeyPrefix = []byte{0x80}
 
-<<<<<<< HEAD
-	// MinBridgeOutAmountKeyPrefix is the key prefix for the minimum bridge-out
-	// amount.
-	MinBridgeOutAmountKeyPrefix = []byte{0x90}
-=======
 	// OutflowLimitKeyPrefix is the key prefix for per-token outflow limits.
 	OutflowLimitKeyPrefix = []byte{0x90}
 
@@ -62,7 +57,10 @@
 
 	// PauserKey is a standalone key for the pauser address.
 	PauserKey = []byte{0x93}
->>>>>>> c2170504
+
+	// MinBridgeOutAmountKeyPrefix is the key prefix for the minimum bridge-out
+	// amount.
+	MinBridgeOutAmountKeyPrefix = []byte{0x94}
 )
 
 // GetERC20TokenMappingKey gets the key for an ERC20 token mapping by the
@@ -76,12 +74,6 @@
 	return append(AssetsUnlockedKeyPrefix, unlockSequence.BigInt().Bytes()...)
 }
 
-<<<<<<< HEAD
-// GetMinBridgeOutAmountKey gets the key for minimum bridge-out amount by the
-// given Mezo token address.
-func GetMinBridgeOutAmountKey(mezoToken []byte) []byte {
-	return append(MinBridgeOutAmountKeyPrefix, mezoToken...)
-=======
 // GetOutflowLimitKey gets the key for an outflow limit by token address.
 func GetOutflowLimitKey(token []byte) []byte {
 	return append(OutflowLimitKeyPrefix, token...)
@@ -90,5 +82,10 @@
 // GetCurrentOutflowKey gets the key for current outflow tracking by token address.
 func GetCurrentOutflowKey(token []byte) []byte {
 	return append(CurrentOutflowKeyPrefix, token...)
->>>>>>> c2170504
+}
+
+// GetMinBridgeOutAmountKey gets the key for minimum bridge-out amount by the
+// given Mezo token address.
+func GetMinBridgeOutAmountKey(mezoToken []byte) []byte {
+	return append(MinBridgeOutAmountKeyPrefix, mezoToken...)
 }