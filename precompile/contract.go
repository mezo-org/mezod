package precompile

import (
	"bytes"
	"embed"
	"fmt"
	"math/big"

	store "github.com/cosmos/cosmos-sdk/store/types"
	sdk "github.com/cosmos/cosmos-sdk/types"
	"github.com/ethereum/go-ethereum/accounts/abi"
	"github.com/ethereum/go-ethereum/common"
	"github.com/ethereum/go-ethereum/core/vm"
	"github.com/evmos/evmos/v12/x/evm/statedb"
)

var _ vm.PrecompiledContract = &Contract{}

// Contract represents a precompiled contract that can be executed by the EVM.
type Contract struct {
	abi     abi.ABI
	address common.Address
	methods map[string]Method
}

// NewContract creates a new precompiled contract with the given ABI and address.
func NewContract(abi abi.ABI, address common.Address) *Contract {
	return &Contract{
		abi:     abi,
		address: address,
		methods: make(map[string]Method),
	}
}

// RegisterMethods registers the given methods in the contract. If a method with
// the same name already exists, it will be overwritten. This function does not
// check whether the registered method name exists in the ABI - if not, the
// method will not be available for callers.
func (c *Contract) RegisterMethods(methods ...Method) *Contract {
	for _, method := range methods {
		c.methods[method.MethodName()] = method
	}

	return c
}

// Address returns the EVM address of the contract.
func (c *Contract) Address() common.Address {
	return c.address
}

// RequiredGas returns the amount of gas required to execute the contract call
// with the given input. If the target method does not determine the required
// gas by itself, the required gas is calculated based on the default algorithm
// that implies a flat cost plus additional cost based on the input size.
func (c *Contract) RequiredGas(input []byte) uint64 {
	methodID, methodInputArgs, err := c.parseCallInput(input)
	if err != nil {
		// Panic is unacceptable here, return 0 instead.
		return 0
	}

	method, _, err := c.methodByID(methodID)
	if err != nil {
		// Panic is unacceptable here, return 0 instead.
		return 0
	}

	requiredGas, ok := method.RequiredGas(methodInputArgs)
	if !ok {
		// Fall back to default required gas if method does not determine
		// the required gas by itself.
		requiredGas = DefaultRequiredGas(
			store.KVGasConfig(),
			method.MethodType(),
			methodInputArgs,
		)
	}

	return requiredGas
}

// Run executes a contract call with the given input. The call is executed in
// the context of the given EVM and contract instances. The right precompiled
// method is determined based on the call input and the contract's ABI.
// The execution can be performed in read-only mode, which means that only
// Read methods can be executed. The call can also transfer value but the
// target method must be of type Write and support payable calls. Output
// arguments of the called method are returned as a byte slice.
func (c *Contract) Run(
	evm *vm.EVM,
	contract *vm.Contract,
	readOnlyMode bool,
) (methodOutputArgs []byte, runErr error) {
	// The x/evm module provides its own state DB implementation, which
	// reflects EVM state changes in the Cosmos SDK store upon commit.
	// We can safely cast the EVM state DB to the *statedb.StateDB type
	// because we know this is the type EVM instance was created with.
	stateDB, ok := evm.StateDB.(*statedb.StateDB)
	if !ok {
		return nil, fmt.Errorf("cannot get state DB from EVM")
	}

	sdkCtx := stateDB.GetContext()

	// Capture the initial values of gas config to restore them after execution.
	kvGasConfig, transientKVGasConfig := sdkCtx.KVGasConfig(), sdkCtx.TransientKVGasConfig()
	// Use a zero gas config for Cosmos SDK operations to avoid extra costs
	// apart the RequiredGas already consumed on the EVM level.
	zeroGasConfig := store.GasConfig{}
	sdkCtx = sdkCtx.
		WithKVGasConfig(zeroGasConfig).
		WithTransientKVGasConfig(zeroGasConfig)
	// Set a deferred function to restore the initial gas config values
	// after the method execution. This action is not strictly necessary
	// as gas config changes are applied to a copy of the original SDK
	// context and are not propagated back. However, making this cleanup
	// just in case may allow to avoid potential issues in the future,
	// in case the copied context is used in some other way.
	defer func() {
		sdkCtx = sdkCtx.
			WithKVGasConfig(kvGasConfig).
			WithTransientKVGasConfig(transientKVGasConfig)
	}()

	eventEmitter := NewEventEmitter(sdkCtx, c.abi, c.address, stateDB)
	runCtx := NewRunContext(sdkCtx, evm, contract, eventEmitter)

	methodID, methodInputArgs, err := c.parseCallInput(contract.Input)
	if err != nil {
		return nil, fmt.Errorf("failed to parse contract input: [%w]", err)
	}

	method, methodABI, err := c.methodByID(methodID)
	if err != nil {
		return nil, fmt.Errorf("failed to get method by ID: [%w]", err)
	}

	// Execute some validation based on method type.
	switch method.MethodType() {
	case Read:
		// Read methods can be executed regardless of the mode but can
		// never accept value.
		if runCtx.IsMsgValue() {
			return nil, fmt.Errorf("read method cannot accept value")
		}
	case Write:
		// Write methods cannot be executed in read-only mode and can accept
		// value if the specific method supports it.
		if readOnlyMode {
			return nil, fmt.Errorf("write method cannot be executed in read-only mode")
		}
		if runCtx.IsMsgValue() && !method.Payable() {
			return nil, fmt.Errorf("non-payable write method cannot accept value")
		}
	default:
		panic("unexpected method type")
	}

	// Commit any draft changes to the EVM state DB before running the method.
	if err := stateDB.Commit(); err != nil {
		return nil, err
	}

	methodInputs, err := methodABI.Inputs.Unpack(methodInputArgs)
	if err != nil {
		return nil, fmt.Errorf("failed to unpack method input args: [%w]", err)
	}

	methodOutputs, err := method.Run(runCtx, methodInputs)
	if err != nil {
		return nil, fmt.Errorf("method errored out: [%w]", err)
	}

	methodOutputArgs, err = methodABI.Outputs.Pack(methodOutputs...)
	if err != nil {
		return nil, fmt.Errorf("failed to pack method output args: [%w]", err)
	}

	return methodOutputArgs, nil
}

// parseCallInput extracts the method ID and input arguments from the given
// input byte slice. The method ID is expected to be the first 4 bytes of the
// input. If the input is shorter than 4 bytes, an error is returned.
func (c *Contract) parseCallInput(input []byte) ([]byte, []byte, error) {
	// We expect a proper method call. In any other case, prevent the bounds
	// out of range panic and return an error.
	if len(input) < methodIDByteLength {
		return nil, nil, fmt.Errorf("input is shorter than method ID length")
	}

	methodID := input[:methodIDByteLength]
	methodInputArgs := input[methodIDByteLength:]

	return methodID, methodInputArgs, nil
}

// methodByID returns the precompiled method and the corresponding ABI method
// based on the given method ID. If the method is not found in the ABI or is
// not registered in the precompiled contract, an error is returned.
func (c *Contract) methodByID(methodID []byte) (Method, *abi.Method, error) {
	methodABI, err := c.abi.MethodById(methodID)
	if err != nil {
		return nil, nil, fmt.Errorf("method not found in ABI: [%w]", err)
	}

	// If the method is not a regular function, return an error because it's
	// either a constructor, a fallback, or a receive function.
	if abiType := methodABI.Type; abiType != abi.Function {
		return nil, nil, fmt.Errorf(
			"unexpected method type: [%v]",
			abiType,
		)
	}

	method, ok := c.methods[methodABI.Name]
	if !ok {
		return nil, nil, fmt.Errorf("method not found in precompile")
	}

	return method, methodABI, nil
}

// RunContext represents the context in which a precompiled contract method is
// executed. It provides access to the EVM, the contract, and the event emitter.
type RunContext struct {
<<<<<<< HEAD
	sdkCtx       sdk.Context
=======
>>>>>>> 3b39daba
	evm          *vm.EVM
	contract     *vm.Contract
	eventEmitter *EventEmitter
}

// NewRunContext creates a new run context with the given EVM, contract, and
// event emitter instances.
func NewRunContext(
	sdkCtx sdk.Context,
	evm *vm.EVM,
	contract *vm.Contract,
	eventEmitter *EventEmitter,
) *RunContext {
	return &RunContext{
		sdkCtx:       sdkCtx,
		evm:          evm,
		contract:     contract,
		eventEmitter: eventEmitter,
	}
}

// SdkCtx returns the Cosmos SDK context associated with the run context.
func (rc *RunContext) SdkCtx() sdk.Context {
	return rc.sdkCtx
}

// MsgSender returns the address of the message sender. This corresponds to the
// msg.sender in Solidity.
func (rc *RunContext) MsgSender() common.Address {
	return rc.contract.Caller()
}

// TxOrigin returns the address of the transaction originator. This corresponds
// to the tx.origin in Solidity.
func (rc *RunContext) TxOrigin() common.Address {
	return rc.evm.Origin
}

// MsgValue returns the value sent with the message. This corresponds to the
// msg.value in Solidity.
func (rc *RunContext) MsgValue() *big.Int {
	if value := rc.contract.Value(); value != nil {
		return value
	}

	return big.NewInt(0)
}

// IsMsgValue returns true if the message value is greater than zero.
func (rc *RunContext) IsMsgValue() bool {
	return rc.MsgValue().Sign() > 0
}

// EventEmitter returns the event emitter instance associated with the run context.
// The event emitter can be used to emit EVM events from the precompiled contract.
func (rc *RunContext) EventEmitter() *EventEmitter {
	return rc.eventEmitter
}

// LoadAbiFile loads the ABI file from the given file system and path. The ABI file
// is expected to be in JSON format. If the file cannot be loaded or parsed, an
// error is returned.
func LoadAbiFile(fs embed.FS, path string) (abi.ABI, error) {
	abiBytes, err := fs.ReadFile(path)
	if err != nil {
		return abi.ABI{}, fmt.Errorf("cannot load ABI file [%w]", err)
	}

	abiJson, err := abi.JSON(bytes.NewReader(abiBytes))
	if err != nil {
		return abi.ABI{}, fmt.Errorf("cannot parse ABI file [%w]", err)
	}

	return abiJson, nil
}<|MERGE_RESOLUTION|>--- conflicted
+++ resolved
@@ -225,10 +225,7 @@
 // RunContext represents the context in which a precompiled contract method is
 // executed. It provides access to the EVM, the contract, and the event emitter.
 type RunContext struct {
-<<<<<<< HEAD
 	sdkCtx       sdk.Context
-=======
->>>>>>> 3b39daba
 	evm          *vm.EVM
 	contract     *vm.Contract
 	eventEmitter *EventEmitter
