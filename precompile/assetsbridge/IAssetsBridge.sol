// SPDX-License-Identifier: MIT
pragma solidity ^0.8.24;

/// @title AssetsLocked
/// @notice Represents bridged assets.
struct AssetsLocked {
    uint256 sequenceNumber;
    address recipient;
    uint256 amount;
    address token;
}

/// @title ERC20TokenMapping
/// @notice Defines a mapping between an ERC20 token on the source chain
///         and on the Mezo chain.
struct ERC20TokenMapping {
    // Address of the ERC20 token on the source chain.
    address sourceToken;
    // Address of the ERC20 token on the Mezo chain.
    address mezoToken;
}

/// @title  IAssetsBridge
/// @notice Interface for the Assets Bridge precompile
interface IAssetsBridge {
    /**
     * @notice Emitted when a new ERC20 token mapping is created.
     * @param sourceToken The address of the ERC20 token on the source chain.
     * @param mezoToken The address of the ERC20 token on the Mezo chain.
     */
    event ERC20TokenMappingCreated(
        address indexed sourceToken,
        address indexed mezoToken
    );

    /**
     * @notice Emitted when an existing ERC20 token mapping is deleted.
     * @param sourceToken The address of the ERC20 token on the source chain.
     * @param mezoToken The address of the ERC20 token on the Mezo chain.
     */
    event ERC20TokenMappingDeleted(
        address indexed sourceToken,
        address indexed mezoToken
    );

    /**
     * @notice Emitted when an existing asset is unlocked on the Mezo side of the native bridge.
     * @param unlockSequenceNumber the sequence number for the specific AssetsUnlocked.
     * @param recipient The address it's bridged out to on the target chain.
     * @param token The address of the ERC20 token on the target chain.
     * @param sender The address bridging out.
     * @param amount The amount bridged out.
     * @param chain The chain to which the funds are being bridged out to, for reference
     *        please see the enum on the MezoBridge contract
     *        https://github.com/thesis/mezo-portal/blob/main/solidity/contracts/MezoBridge.sol#L22-L27
     */
    event AssetsUnlocked(
        uint256 indexed unlockSequenceNumber,
        bytes indexed recipient,
        address indexed token,
        address sender,
        uint256 amount,
        uint8 chain
    );

    /**
     * @notice Emitted when the minimum bridge-out amount for a token is updated.
     * @param mezoToken The address of the token on the Mezo chain.
     * @param minAmount The new minimum bridgeable amount for this token.
     */
    event MinBridgeOutAmountSet(
        address indexed mezoToken,
        uint256 minAmount
    );

    /**
     * @notice Helper function used to enable bridged assets observability.
     */
    function bridge(AssetsLocked[] memory events) external returns (bool);

    /**
     * @notice Creates a new ERC20 token mapping.
     * @param sourceToken The address of the ERC20 token on the source chain.
     * @param mezoToken The address of the ERC20 token on the Mezo chain.
     * @dev Requirements:
     *      - The caller must be the contract owner,
     *      - The sourceToken address must not be the zero address,
     *      - The mezoToken address must not be the zero address,
     *      - The sourceToken address must not be already mapped,
     *      - The maximum number of mappings (getMaxERC20TokensMappings) must not be reached.
     */
    function createERC20TokenMapping(address sourceToken, address mezoToken) external returns (bool);

    /**
     * @notice Deletes an existing ERC20 token mapping.
     * @param sourceToken The address of the ERC20 token on the source chain.
     * @dev Requirements:
     *      - The caller must be the contract owner,
     *      - The source token address must correspond to an existing mapping.
     */
    function deleteERC20TokenMapping(address sourceToken) external returns (bool);

    /**
     * @notice Returns the ERC20 token mapping by source token address.
     * @param sourceToken The address of the ERC20 token on the source chain.
     * @return The ERC20 token mapping. If the source token is not mapped,
     *         the mapping will have both token addresses set to the zero address.
     */
    function getERC20TokenMapping(address sourceToken) external view returns (ERC20TokenMapping memory);

    /**
     * @notice Returns the list of all ERC20 token mappings supported by the bridge.
     * @return The list of ERC20 token mappings.
     */
    function getERC20TokensMappings() external view returns (ERC20TokenMapping[] memory);

    /**
     * @notice Returns the maximum number of ERC20 token mappings supported by the bridge.
     * @return The maximum number of ERC20 token mappings.
     */
    function getMaxERC20TokensMappings() external view returns (uint256);

    /**
     * @notice Returns the address of the BTC token on the source chain.
     * @dev AssetsLocked events carrying this token address are directly mapped
     *      to the Mezo native denomination - BTC.
     */
    function getSourceBTCToken() external view returns (address);

    /**
     * @notice Returns the current assets locked sequence tip of the bridge.
     * @return The current assets locked sequence tip of the bridge.
     */
    function getCurrentSequenceTip() external view returns (uint256);

    /**
     * @notice Initiates the bridge out process by unlocking the given assets on Mezo.
     * @param token The address of the ERC20 token on Mezo.
     * @param amount The amount of the ERC20 token to unlock, in the token-specific precision.
     * @param chain The target chain to bridge out to, 0 for Ethereum, 1 for Bitcoin.
     * @param recipient The target address to send the funds to.
              - On Ethereum: recipient is a 20-byte EVM address
              - On Bitcoin: recipient is a proper standard-type Bitcoin script
                supported by tBTC, i.e. P2PKH, P2WPKH, P2SH or P2WSH
     * @return True if the call succeeded, false otherwise.
     */
    function bridgeOut(address token, uint256 amount, uint8 chain, bytes calldata recipient) external returns (bool);

    /**
<<<<<<< HEAD
     * @notice Sets the minimum bridge-out amount for the given token.
     * @param mezoToken The address of the token on the Mezo chain.
     * @param minAmount The new minimum amount for the given token.
     * @dev Requirements:
     *      - The caller must be the contract owner,
     *      - The mezoToken address must not be the zero address,
     *      - The minAmount must be positive.
     */
    function setMinBridgeOutAmount(address mezoToken, uint256 minAmount) external returns (bool);

    /**
    * @notice Returns the minimum bridge-out amount (if set) for a Mezo token.
    * @param mezoToken The address of the token on the Mezo chain.
    * @return The current minimum amount for the token (0 if unset).
    */
    function getMinBridgeOutAmount(address mezoToken) external view returns (uint256);
=======
     * @notice Sets the outflow limit for a specific token.
     * @param token The address of the token to set the limit for.
     * @param limit The maximum amount that can be bridged out in a 25,000 block window,
     *              in the token-specific precision.
     * @dev Requirements:
     *      - The caller must be the PoA owner.
     * @return True if the call succeeded, false otherwise.
     */
    function setOutflowLimit(address token, uint256 limit) external returns (bool);

    /**
     * @notice Gets the current outflow limit for a specific token.
     * @param token The address of the token to check the limit for.
     * @return The current outflow limit for the token, in the token-specific precision.
     */
    function getOutflowLimit(address token) external view returns (uint256);

    /**
     * @notice Gets the outflow capacity for a specific token.
     * @param token The address of the token to check the capacity for.
     * @return capacity The remaining outflow capacity for the token (outflow limit - current outflow),
     *                         in the token-specific precision.
     * @return resetHeight The block height when the capacity will reset (last outflow reset + reset blocks).
     */
    function getOutflowCapacity(address token) external view returns (uint256 capacity, uint256 resetHeight);

    /**
     * @notice Sets the pauser address for emergency bridge operations.
     * @param pauser The address that will be able to pause bridge operations. 
     *               Can be 0x0 to remove the pauser.
     * @dev Requirements:
     *      - The caller must be the PoA owner.
     * @return True if the call succeeded, false otherwise.
     */
    function setPauser(address pauser) external returns (bool);

    /**
     * @notice Gets the current pauser address.
     * @return The address of the current pauser.
     */
    function getPauser() external view returns (address);

    /**
     * @notice Pauses all bridge out operations by setting outflow limits to 0 for all supported tokens.
     * @dev Requirements:
     *      - The caller must be the current pauser.
     *      - The pauser address must not be 0x0.
     * @return True if the call succeeded, false otherwise.
     */
    function pauseBridgeOut() external returns (bool);
>>>>>>> c2170504
}<|MERGE_RESOLUTION|>--- conflicted
+++ resolved
@@ -147,7 +147,58 @@
     function bridgeOut(address token, uint256 amount, uint8 chain, bytes calldata recipient) external returns (bool);
 
     /**
-<<<<<<< HEAD
+     * @notice Sets the outflow limit for a specific token.
+     * @param token The address of the token to set the limit for.
+     * @param limit The maximum amount that can be bridged out in a 25,000 block window,
+     *              in the token-specific precision.
+     * @dev Requirements:
+     *      - The caller must be the PoA owner.
+     * @return True if the call succeeded, false otherwise.
+     */
+    function setOutflowLimit(address token, uint256 limit) external returns (bool);
+
+    /**
+     * @notice Gets the current outflow limit for a specific token.
+     * @param token The address of the token to check the limit for.
+     * @return The current outflow limit for the token, in the token-specific precision.
+     */
+    function getOutflowLimit(address token) external view returns (uint256);
+
+    /**
+     * @notice Gets the outflow capacity for a specific token.
+     * @param token The address of the token to check the capacity for.
+     * @return capacity The remaining outflow capacity for the token (outflow limit - current outflow),
+     *                         in the token-specific precision.
+     * @return resetHeight The block height when the capacity will reset (last outflow reset + reset blocks).
+     */
+    function getOutflowCapacity(address token) external view returns (uint256 capacity, uint256 resetHeight);
+
+    /**
+     * @notice Sets the pauser address for emergency bridge operations.
+     * @param pauser The address that will be able to pause bridge operations.
+     *               Can be 0x0 to remove the pauser.
+     * @dev Requirements:
+     *      - The caller must be the PoA owner.
+     * @return True if the call succeeded, false otherwise.
+     */
+    function setPauser(address pauser) external returns (bool);
+
+    /**
+     * @notice Gets the current pauser address.
+     * @return The address of the current pauser.
+     */
+    function getPauser() external view returns (address);
+
+    /**
+     * @notice Pauses all bridge out operations by setting outflow limits to 0 for all supported tokens.
+     * @dev Requirements:
+     *      - The caller must be the current pauser.
+     *      - The pauser address must not be 0x0.
+     * @return True if the call succeeded, false otherwise.
+     */
+    function pauseBridgeOut() external returns (bool);
+
+    /**
      * @notice Sets the minimum bridge-out amount for the given token.
      * @param mezoToken The address of the token on the Mezo chain.
      * @param minAmount The new minimum amount for the given token.
@@ -164,56 +215,4 @@
     * @return The current minimum amount for the token (0 if unset).
     */
     function getMinBridgeOutAmount(address mezoToken) external view returns (uint256);
-=======
-     * @notice Sets the outflow limit for a specific token.
-     * @param token The address of the token to set the limit for.
-     * @param limit The maximum amount that can be bridged out in a 25,000 block window,
-     *              in the token-specific precision.
-     * @dev Requirements:
-     *      - The caller must be the PoA owner.
-     * @return True if the call succeeded, false otherwise.
-     */
-    function setOutflowLimit(address token, uint256 limit) external returns (bool);
-
-    /**
-     * @notice Gets the current outflow limit for a specific token.
-     * @param token The address of the token to check the limit for.
-     * @return The current outflow limit for the token, in the token-specific precision.
-     */
-    function getOutflowLimit(address token) external view returns (uint256);
-
-    /**
-     * @notice Gets the outflow capacity for a specific token.
-     * @param token The address of the token to check the capacity for.
-     * @return capacity The remaining outflow capacity for the token (outflow limit - current outflow),
-     *                         in the token-specific precision.
-     * @return resetHeight The block height when the capacity will reset (last outflow reset + reset blocks).
-     */
-    function getOutflowCapacity(address token) external view returns (uint256 capacity, uint256 resetHeight);
-
-    /**
-     * @notice Sets the pauser address for emergency bridge operations.
-     * @param pauser The address that will be able to pause bridge operations. 
-     *               Can be 0x0 to remove the pauser.
-     * @dev Requirements:
-     *      - The caller must be the PoA owner.
-     * @return True if the call succeeded, false otherwise.
-     */
-    function setPauser(address pauser) external returns (bool);
-
-    /**
-     * @notice Gets the current pauser address.
-     * @return The address of the current pauser.
-     */
-    function getPauser() external view returns (address);
-
-    /**
-     * @notice Pauses all bridge out operations by setting outflow limits to 0 for all supported tokens.
-     * @dev Requirements:
-     *      - The caller must be the current pauser.
-     *      - The pauser address must not be 0x0.
-     * @return True if the call succeeded, false otherwise.
-     */
-    function pauseBridgeOut() external returns (bool);
->>>>>>> c2170504
 }