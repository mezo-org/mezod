--- conflicted
+++ resolved
@@ -104,39 +104,7 @@
       )
       const confirmed = await pending.wait()
       console.log(confirmed.hash)
-<<<<<<< HEAD
     }
-  )
-
-  task(
-    'assetsBridge:setMinBridgeOutAmount',
-    'Sets the minimum bridge-out amount for a Mezo token'
-  )
-    .addParam('token', 'The address of the token on the Mezo chain')
-    .addParam('amount', 'The new minimum amount')
-    .addParam('signer', 'The signer address (msg.sender)')
-    .setAction(async (taskArguments, hre) => {
-      const signer = await hre.ethers.getSigner(taskArguments.signer)
-      const bridge = new hre.ethers.Contract(precompileAddress, abi, signer)
-      const pending = await bridge.setMinBridgeOutAmount(
-        taskArguments.token,
-        taskArguments.amount
-      )
-      const confirmed = await pending.wait()
-      console.log(confirmed.hash)
-    })
-
-  task(
-    'assetsBridge:getMinBridgeOutAmount',
-    'Returns the minimum bridge-out amount (if set) for a Mezo token'
-  )
-    .addParam('token', 'The address of the token on the Mezo chain')
-    .setAction(async (taskArguments, hre) => {
-      const bridge = new hre.ethers.Contract(precompileAddress, abi, hre.ethers.provider)
-      const minAmount = await bridge.getMinBridgeOutAmount(taskArguments.token)
-      console.log(minAmount)
-=======
-    } 
   )
 
 task('assetsBridge:setOutflowLimit', 'Sets the outflow limit for a specific token')
@@ -209,5 +177,34 @@
     const pending = await bridge.pauseBridgeOut()
     const confirmed = await pending.wait()
     console.log(confirmed.hash)
->>>>>>> c2170504
+
+  })
+
+task(
+  'assetsBridge:setMinBridgeOutAmount',
+  'Sets the minimum bridge-out amount for a Mezo token'
+)
+  .addParam('token', 'The address of the token on the Mezo chain')
+  .addParam('amount', 'The new minimum amount')
+  .addParam('signer', 'The signer address (msg.sender)')
+  .setAction(async (taskArguments, hre) => {
+    const signer = await hre.ethers.getSigner(taskArguments.signer)
+    const bridge = new hre.ethers.Contract(precompileAddress, abi, signer)
+    const pending = await bridge.setMinBridgeOutAmount(
+      taskArguments.token,
+      taskArguments.amount
+    )
+    const confirmed = await pending.wait()
+    console.log(confirmed.hash)
+  })
+
+task(
+  'assetsBridge:getMinBridgeOutAmount',
+  'Returns the minimum bridge-out amount (if set) for a Mezo token'
+)
+  .addParam('token', 'The address of the token on the Mezo chain')
+  .setAction(async (taskArguments, hre) => {
+    const bridge = new hre.ethers.Contract(precompileAddress, abi, hre.ethers.provider)
+    const minAmount = await bridge.getMinBridgeOutAmount(taskArguments.token)
+    console.log(minAmount)
   })