--- conflicted
+++ resolved
@@ -866,29 +866,24 @@
 		)
 	}
 
-<<<<<<< HEAD
+	// Maintenance precompile.
+	maintenancePrecompile, err := maintenance.NewPrecompile(poaKeeper, evmKeeper)
+	if err != nil {
+		return nil, fmt.Errorf("failed to create maintenance precompile: [%w]", err)
+	}
+	maintenanceVersionMap := precompile.NewSingleVersionMap(maintenancePrecompile)
+
 	// Bridge precompile.
 	bridgePrecompile, err := bridgepre.NewPrecompile()
 	if err != nil {
 		return nil, fmt.Errorf("failed to create Bridge precompile: [%w]", err)
 	}
 	bridgeVersionMap := precompile.NewSingleVersionMap(bridgePrecompile)
-=======
-	// Maintenance precompile.
-	maintenancePrecompile, err := maintenance.NewPrecompile(poaKeeper, evmKeeper)
-	if err != nil {
-		return nil, fmt.Errorf("failed to create maintenance precompile: [%w]", err)
-	}
-	maintenanceVersionMap := precompile.NewSingleVersionMap(maintenancePrecompile)
->>>>>>> 2f859691
 
 	return []*precompile.VersionMap{
 		btcTokenVersionMap,
 		validatorPoolVersionMap,
-<<<<<<< HEAD
+		maintenanceVersionMap,
 		bridgeVersionMap,
-=======
-		maintenanceVersionMap,
->>>>>>> 2f859691
 	}, nil
 }