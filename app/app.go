// Copyright 2022 Evmos Foundation
// This file is part of the Evmos Network packages.
//
// Evmos is free software: you can redistribute it and/or modify
// it under the terms of the GNU Lesser General Public License as published by
// the Free Software Foundation, either version 3 of the License, or
// (at your option) any later version.
//
// The Evmos packages are distributed in the hope that it will be useful,
// but WITHOUT ANY WARRANTY; without even the implied warranty of
// MERCHANTABILITY or FITNESS FOR A PARTICULAR PURPOSE. See the
// GNU Lesser General Public License for more details.
//
// You should have received a copy of the GNU Lesser General Public License
// along with the Evmos packages. If not, see https://github.com/evmos/evmos/blob/main/LICENSE

package app

import (
	"context"
	"encoding/json"
	"fmt"
	"io"
	"net/http"
	"os"
	"path/filepath"
	"sort"

	"github.com/ethereum/go-ethereum/core/vm"
	"github.com/evmos/evmos/v12/precompile/btctoken"

	"github.com/gorilla/mux"
	"github.com/rakyll/statik/fs"
	"github.com/spf13/cast"

	abci "github.com/tendermint/tendermint/abci/types"
	"github.com/tendermint/tendermint/libs/log"
	tmos "github.com/tendermint/tendermint/libs/os"
	dbm "github.com/tendermint/tm-db"

	"github.com/cosmos/cosmos-sdk/baseapp"
	"github.com/cosmos/cosmos-sdk/client"
	"github.com/cosmos/cosmos-sdk/client/grpc/node"
	"github.com/cosmos/cosmos-sdk/client/grpc/tmservice"
	"github.com/cosmos/cosmos-sdk/codec"
	"github.com/cosmos/cosmos-sdk/codec/types"
	"github.com/cosmos/cosmos-sdk/server/api"
	"github.com/cosmos/cosmos-sdk/server/config"

	servertypes "github.com/cosmos/cosmos-sdk/server/types"
	"github.com/cosmos/cosmos-sdk/simapp"
	simappparams "github.com/cosmos/cosmos-sdk/simapp/params"
	"github.com/cosmos/cosmos-sdk/store/streaming"
	storetypes "github.com/cosmos/cosmos-sdk/store/types"
	sdk "github.com/cosmos/cosmos-sdk/types"
	"github.com/cosmos/cosmos-sdk/types/module"
	"github.com/cosmos/cosmos-sdk/version"
	"github.com/cosmos/cosmos-sdk/x/auth"
	authkeeper "github.com/cosmos/cosmos-sdk/x/auth/keeper"
	"github.com/cosmos/cosmos-sdk/x/auth/posthandler"
	authsims "github.com/cosmos/cosmos-sdk/x/auth/simulation"
	authtx "github.com/cosmos/cosmos-sdk/x/auth/tx"
	authtypes "github.com/cosmos/cosmos-sdk/x/auth/types"
	"github.com/cosmos/cosmos-sdk/x/authz"
	authzkeeper "github.com/cosmos/cosmos-sdk/x/authz/keeper"
	authzmodule "github.com/cosmos/cosmos-sdk/x/authz/module"
	"github.com/cosmos/cosmos-sdk/x/bank"
	bankkeeper "github.com/cosmos/cosmos-sdk/x/bank/keeper"
	banktypes "github.com/cosmos/cosmos-sdk/x/bank/types"
	"github.com/cosmos/cosmos-sdk/x/crisis"
	crisiskeeper "github.com/cosmos/cosmos-sdk/x/crisis/keeper"
	crisistypes "github.com/cosmos/cosmos-sdk/x/crisis/types"
	"github.com/cosmos/cosmos-sdk/x/params"
	paramskeeper "github.com/cosmos/cosmos-sdk/x/params/keeper"
	paramstypes "github.com/cosmos/cosmos-sdk/x/params/types"
	"github.com/cosmos/cosmos-sdk/x/upgrade"
	upgradekeeper "github.com/cosmos/cosmos-sdk/x/upgrade/keeper"
	upgradetypes "github.com/cosmos/cosmos-sdk/x/upgrade/types"

	ethante "github.com/evmos/evmos/v12/app/ante/evm"
	"github.com/evmos/evmos/v12/encoding"
	"github.com/evmos/evmos/v12/ethereum/eip712"
	srvflags "github.com/evmos/evmos/v12/server/flags"
	evmostypes "github.com/evmos/evmos/v12/types"
	"github.com/evmos/evmos/v12/x/evm"
	evmkeeper "github.com/evmos/evmos/v12/x/evm/keeper"
	evmtypes "github.com/evmos/evmos/v12/x/evm/types"
	"github.com/evmos/evmos/v12/x/feemarket"
	feemarketkeeper "github.com/evmos/evmos/v12/x/feemarket/keeper"
	feemarkettypes "github.com/evmos/evmos/v12/x/feemarket/types"

	// unnamed import of statik for swagger UI support
	_ "github.com/evmos/evmos/v12/client/docs/statik"

	"github.com/evmos/evmos/v12/app/ante"
	"github.com/evmos/evmos/v12/x/bridge"
	bridgekeeper "github.com/evmos/evmos/v12/x/bridge/keeper"
	bridgetypes "github.com/evmos/evmos/v12/x/bridge/types"
	"github.com/evmos/evmos/v12/x/poa"
	poakeeper "github.com/evmos/evmos/v12/x/poa/keeper"
	poatypes "github.com/evmos/evmos/v12/x/poa/types"

	// Force-load the tracer engines to trigger registration due to Go-Ethereum v1.10.15 changes
	_ "github.com/ethereum/go-ethereum/eth/tracers/js"
	_ "github.com/ethereum/go-ethereum/eth/tracers/native"
)

func init() {
	userHomeDir, err := os.UserHomeDir()
	if err != nil {
		panic(err)
	}

	DefaultNodeHome = filepath.Join(userHomeDir, ".evmosd")

	// manually update the power reduction by replacing micro (u) -> atto (a) btc
	sdk.DefaultPowerReduction = evmostypes.PowerReduction
	// modify fee market parameter defaults through global
	feemarkettypes.DefaultMinGasPrice = MainnetMinGasPrices
	feemarkettypes.DefaultMinGasMultiplier = MainnetMinGasMultiplier
}

// Name defines the application binary name
const Name = "evmosd"

var (
	// DefaultNodeHome default home directories for the application daemon
	DefaultNodeHome string

	// ModuleBasics defines the module BasicManager is in charge of setting up basic,
	// non-dependant module elements, such as codec registration
	// and genesis verification.
	ModuleBasics = module.NewBasicManager(
		auth.AppModuleBasic{},
		bank.AppModuleBasic{},
		poa.AppModuleBasic{},
		params.AppModuleBasic{},
		crisis.AppModuleBasic{},
		authzmodule.AppModuleBasic{},
		upgrade.AppModuleBasic{},
		evm.AppModuleBasic{},
		feemarket.AppModuleBasic{},
		bridge.AppModuleBasic{},
	)

	// module account permissions
	maccPerms = map[string][]string{
		authtypes.FeeCollectorName: nil,
		poatypes.ModuleName:        nil,
		evmtypes.ModuleName:        {authtypes.Minter, authtypes.Burner}, // used for secure addition and subtraction of balance using module account
	}

	// module accounts that are allowed to receive tokens
	allowedReceivingModAcc = map[string]bool{}
)

var _ servertypes.Application = (*Evmos)(nil)

// Evmos implements an extended ABCI application. It is an application
// that may process transactions through Ethereum's EVM running atop of
// Tendermint consensus.
type Evmos struct {
	*baseapp.BaseApp

	// encoding
	cdc               *codec.LegacyAmino
	appCodec          codec.Codec
	interfaceRegistry types.InterfaceRegistry

	invCheckPeriod uint

	// keys to access the substores
	keys  map[string]*storetypes.KVStoreKey
	tkeys map[string]*storetypes.TransientStoreKey

	// keepers
	AccountKeeper   authkeeper.AccountKeeper
	BankKeeper      bankkeeper.Keeper
	PoaKeeper       poakeeper.Keeper
	CrisisKeeper    crisiskeeper.Keeper
	UpgradeKeeper   upgradekeeper.Keeper
	ParamsKeeper    paramskeeper.Keeper
	AuthzKeeper     authzkeeper.Keeper
	EvmKeeper       *evmkeeper.Keeper
	FeeMarketKeeper feemarketkeeper.Keeper
	BridgeKeeper    bridgekeeper.Keeper

	// the module manager
	mm *module.Manager

	// the configurator
	configurator module.Configurator

	tpsCounter *tpsCounter
}

// NewEvmos returns a reference to a new initialized Ethermint application.
func NewEvmos(
	logger log.Logger,
	db dbm.DB,
	traceStore io.Writer,
	loadLatest bool,
	skipUpgradeHeights map[int64]bool,
	homePath string,
	invCheckPeriod uint,
	encodingConfig simappparams.EncodingConfig,
	appOpts servertypes.AppOptions,
	baseAppOptions ...func(*baseapp.BaseApp),
) *Evmos {
	appCodec := encodingConfig.Codec
	cdc := encodingConfig.Amino
	interfaceRegistry := encodingConfig.InterfaceRegistry

	eip712.SetEncodingConfig(encodingConfig)

	// NOTE we use custom transaction decoder that supports the sdk.Tx interface instead of sdk.StdTx
	bApp := baseapp.NewBaseApp(
		Name,
		logger,
		db,
		encodingConfig.TxConfig.TxDecoder(),
		baseAppOptions...,
	)
	bApp.SetCommitMultiStoreTracer(traceStore)
	bApp.SetVersion(version.Version)
	bApp.SetInterfaceRegistry(interfaceRegistry)

	keys := sdk.NewKVStoreKeys(
		authtypes.StoreKey,
		banktypes.StoreKey,
		poatypes.StoreKey,
		paramstypes.StoreKey,
		authzkeeper.StoreKey,
		upgradetypes.StoreKey,
		evmtypes.StoreKey,
		feemarkettypes.StoreKey,
	)

	tkeys := sdk.NewTransientStoreKeys(paramstypes.TStoreKey, evmtypes.TransientKey, feemarkettypes.TransientKey)

	// load state streaming if enabled
	if _, _, err := streaming.LoadStreamingServices(bApp, appOpts, appCodec, keys); err != nil {
		fmt.Printf("failed to load state streaming: %s", err)
		os.Exit(1)
	}

	app := &Evmos{
		BaseApp:           bApp,
		cdc:               cdc,
		appCodec:          appCodec,
		interfaceRegistry: interfaceRegistry,
		invCheckPeriod:    invCheckPeriod,
		keys:              keys,
		tkeys:             tkeys,
	}

	// Most of the modules require setting a Cosmos-level authority account
	// which has privileges to perform governance actions (e.g. parameters change).
	// Upon a governance action, the modules' keepers perform a check that
	// the operation is actually executed by the authority account. This is
	// necessary to ensure proper authorization of governance actions done
	// through native Cosmos transactions. For Mezo, the actual authority will
	// be in hands of a multi-sig account deployed on EVM. Moreover, the governance
	// actions will be exposed through dedicated precompiled EVM contracts.
	// Those precompiles will validate the authority of the caller on EVM-level
	// and will execute state updates on specific modules keepers. However,
	// given the Cosmos-level authority check in keepers, the precompiles
	// will have to impersonate the Cosmos-level authority account.
	// As the precompiles live in the context of the `x/evm` module, using
	// the account of this module as authority seems to be a natural choice.
	authority := authtypes.NewModuleAddress(evmtypes.ModuleName)

	// init params keeper and subspaces
	app.ParamsKeeper = initParamsKeeper(appCodec, cdc, keys[paramstypes.StoreKey], tkeys[paramstypes.TStoreKey])
	// set the BaseApp's parameter store
	bApp.SetParamStore(app.ParamsKeeper.Subspace(baseapp.Paramspace).WithKeyTable(paramstypes.ConsensusParamsKeyTable()))

	// use custom Ethermint account for contracts
	app.AccountKeeper = authkeeper.NewAccountKeeper(
		appCodec, keys[authtypes.StoreKey], app.GetSubspace(authtypes.ModuleName), evmostypes.ProtoAccount, maccPerms, sdk.GetConfig().GetBech32AccountAddrPrefix(),
	)
	app.BankKeeper = bankkeeper.NewBaseKeeper(
		appCodec, keys[banktypes.StoreKey], app.AccountKeeper, app.GetSubspace(banktypes.ModuleName), app.BlockedAddrs(),
	)
	app.PoaKeeper = poakeeper.NewKeeper(
		keys[poatypes.StoreKey],
		appCodec,
		authority,
	)
	app.CrisisKeeper = crisiskeeper.NewKeeper(
		app.GetSubspace(crisistypes.ModuleName), invCheckPeriod, app.BankKeeper, authtypes.FeeCollectorName,
	)
	app.UpgradeKeeper = upgradekeeper.NewKeeper(skipUpgradeHeights, keys[upgradetypes.StoreKey], appCodec, homePath, app.BaseApp, authority.String())

	app.AuthzKeeper = authzkeeper.NewKeeper(keys[authzkeeper.StoreKey], appCodec, app.MsgServiceRouter(), app.AccountKeeper)

	tracer := cast.ToString(appOpts.Get(srvflags.EVMTracer))

	app.FeeMarketKeeper = feemarketkeeper.NewKeeper(
		appCodec, authority,
		keys[feemarkettypes.StoreKey],
		tkeys[feemarkettypes.TransientKey],
		app.GetSubspace(feemarkettypes.ModuleName),
	)

	app.EvmKeeper = evmkeeper.NewKeeper(
		appCodec, keys[evmtypes.StoreKey], tkeys[evmtypes.TransientKey],
		authority,
		app.AccountKeeper, app.BankKeeper, app.PoaKeeper, app.FeeMarketKeeper,
		tracer, app.GetSubspace(evmtypes.ModuleName),
	)
<<<<<<< HEAD

	// Create IBC Keeper
	app.IBCKeeper = ibckeeper.NewKeeper(
		appCodec, keys[ibchost.StoreKey], app.GetSubspace(ibchost.ModuleName), &stakingKeeper, app.UpgradeKeeper, scopedIBCKeeper,
	)

	app.BridgeKeeper = *bridgekeeper.NewKeeper(appCodec, keys[bridgetypes.StoreKey])

	// register the proposal types
	govRouter := govv1beta1.NewRouter()
	govRouter.AddRoute(govtypes.RouterKey, govv1beta1.ProposalHandler).
		AddRoute(paramproposal.RouterKey, params.NewParamChangeProposalHandler(app.ParamsKeeper)).
		AddRoute(distrtypes.RouterKey, distr.NewCommunityPoolSpendProposalHandler(app.DistrKeeper)).
		AddRoute(upgradetypes.RouterKey, upgrade.NewSoftwareUpgradeProposalHandler(app.UpgradeKeeper)).
		AddRoute(ibcclienttypes.RouterKey, ibcclient.NewClientProposalHandler(app.IBCKeeper.ClientKeeper)).
		AddRoute(erc20types.RouterKey, erc20.NewErc20ProposalHandler(&app.Erc20Keeper)).
		AddRoute(incentivestypes.RouterKey, incentives.NewIncentivesProposalHandler(&app.IncentivesKeeper))

	govConfig := govtypes.DefaultConfig()
	/*
		Example of setting gov params:
		govConfig.MaxMetadataLen = 10000
	*/
	govKeeper := govkeeper.NewKeeper(
		appCodec, keys[govtypes.StoreKey], app.GetSubspace(govtypes.ModuleName), app.AccountKeeper, app.BankKeeper,
		&stakingKeeper, govRouter, app.MsgServiceRouter(), govConfig,
	)

	// Evmos Keeper
	app.InflationKeeper = inflationkeeper.NewKeeper(
		keys[inflationtypes.StoreKey], appCodec, authtypes.NewModuleAddress(govtypes.ModuleName),
		app.AccountKeeper, app.BankKeeper, app.DistrKeeper, &stakingKeeper,
		authtypes.FeeCollectorName,
	)

	app.ClaimsKeeper = claimskeeper.NewKeeper(
		appCodec, keys[claimstypes.StoreKey], authtypes.NewModuleAddress(govtypes.ModuleName),
		app.AccountKeeper, app.BankKeeper, &stakingKeeper, app.DistrKeeper, app.IBCKeeper.ChannelKeeper,
	)

	// register the staking hooks
	// NOTE: stakingKeeper above is passed by reference, so that it will contain these hooks
	// NOTE: Distr, Slashing and Claim must be created before calling the Hooks method to avoid returning a Keeper without its table generated
	app.StakingKeeper = *stakingKeeper.SetHooks(
		stakingtypes.NewMultiStakingHooks(
			app.DistrKeeper.Hooks(),
			app.SlashingKeeper.Hooks(),
			app.ClaimsKeeper.Hooks(),
		),
	)

	app.VestingKeeper = vestingkeeper.NewKeeper(
		keys[vestingtypes.StoreKey], appCodec,
		app.AccountKeeper, app.BankKeeper, app.StakingKeeper,
	)

	app.Erc20Keeper = erc20keeper.NewKeeper(
		keys[erc20types.StoreKey], appCodec, authtypes.NewModuleAddress(govtypes.ModuleName),
		app.AccountKeeper, app.BankKeeper, app.EvmKeeper, app.StakingKeeper, app.ClaimsKeeper,
	)

	app.IncentivesKeeper = incentiveskeeper.NewKeeper(
		keys[incentivestypes.StoreKey], appCodec, authtypes.NewModuleAddress(govtypes.ModuleName),
		app.AccountKeeper, app.BankKeeper, app.InflationKeeper, app.StakingKeeper, app.EvmKeeper,
	)

	app.RevenueKeeper = revenuekeeper.NewKeeper(
		keys[revenuetypes.StoreKey], appCodec, authtypes.NewModuleAddress(govtypes.ModuleName),
		app.BankKeeper, app.EvmKeeper,
		authtypes.FeeCollectorName,
	)

	epochsKeeper := epochskeeper.NewKeeper(appCodec, keys[epochstypes.StoreKey])
	app.EpochsKeeper = *epochsKeeper.SetHooks(
		epochskeeper.NewMultiEpochHooks(
			// insert epoch hooks receivers here
			app.IncentivesKeeper.Hooks(),
			app.InflationKeeper.Hooks(),
		),
	)

	app.GovKeeper = *govKeeper.SetHooks(
		govtypes.NewMultiGovHooks(
			app.ClaimsKeeper.Hooks(),
		),
	)

	app.EvmKeeper = app.EvmKeeper.SetHooks(
		evmkeeper.NewMultiEvmHooks(
			app.Erc20Keeper.Hooks(),
			app.IncentivesKeeper.Hooks(),
			app.RevenueKeeper.Hooks(),
			app.ClaimsKeeper.Hooks(),
		),
	)

	precompiles, err := customEvmPrecompiles(app.BankKeeper, app.AuthzKeeper)
=======
	precompiles, err := customEvmPrecompiles(app.BankKeeper)
>>>>>>> 1c9910bc
	if err != nil {
		panic(fmt.Sprintf("failed to build custom EVM precompiles: [%s]", err))
	}
	app.EvmKeeper.RegisterCustomPrecompiles(precompiles...)

	app.BridgeKeeper = *bridgekeeper.NewKeeper(appCodec, keys[bridgetypes.StoreKey])

	// NOTE: we may consider parsing `appOpts` inside module constructors. For the moment
	// we prefer to be more strict in what arguments the modules expect.
	skipGenesisInvariants := cast.ToBool(appOpts.Get(crisis.FlagSkipGenesisInvariants))

	// NOTE: Any module instantiated in the module manager that is later modified
	// must be passed by reference here.
	app.mm = module.NewManager(
		auth.NewAppModule(appCodec, app.AccountKeeper, authsims.RandomGenesisAccounts),
		bank.NewAppModule(appCodec, app.BankKeeper, app.AccountKeeper),
		crisis.NewAppModule(&app.CrisisKeeper, skipGenesisInvariants),
		poa.NewAppModule(app.PoaKeeper),
		upgrade.NewAppModule(app.UpgradeKeeper),
		params.NewAppModule(app.ParamsKeeper),
		authzmodule.NewAppModule(appCodec, app.AuthzKeeper, app.AccountKeeper, app.BankKeeper, app.interfaceRegistry),
		evm.NewAppModule(app.EvmKeeper, app.AccountKeeper, app.GetSubspace(evmtypes.ModuleName)),
		feemarket.NewAppModule(app.FeeMarketKeeper, app.GetSubspace(feemarkettypes.ModuleName)),
		bridge.NewAppModule(appCodec, app.BridgeKeeper),
	)

	// NOTE: upgrade module must go first to handle software upgrades.
	app.mm.SetOrderBeginBlockers(
		upgradetypes.ModuleName,
		feemarkettypes.ModuleName,
		evmtypes.ModuleName,
		poatypes.ModuleName,
		// no-op modules
		authtypes.ModuleName,
		banktypes.ModuleName,
		crisistypes.ModuleName,
		authz.ModuleName,
		paramstypes.ModuleName,
		bridgetypes.ModuleName,
	)

	// NOTE: fee market module must go last in order to retrieve the block gas used.
	app.mm.SetOrderEndBlockers(
		crisistypes.ModuleName,
		poatypes.ModuleName,
		evmtypes.ModuleName,
		feemarkettypes.ModuleName,
		authtypes.ModuleName,
		banktypes.ModuleName,
		authz.ModuleName,
		paramstypes.ModuleName,
		upgradetypes.ModuleName,
		bridgetypes.ModuleName,
	)

	// NOTE: crisis module must go at the end to check for invariants on each module
	app.mm.SetOrderInitGenesis(
		authtypes.ModuleName,
		banktypes.ModuleName,
		poatypes.ModuleName,
		evmtypes.ModuleName,
		feemarkettypes.ModuleName,
		authz.ModuleName,
		paramstypes.ModuleName,
		upgradetypes.ModuleName,
		bridgetypes.ModuleName,
		crisistypes.ModuleName,
	)

	app.mm.RegisterInvariants(&app.CrisisKeeper)
	app.mm.RegisterRoutes(app.Router(), app.QueryRouter(), encodingConfig.Amino)
	app.configurator = module.NewConfigurator(app.appCodec, app.MsgServiceRouter(), app.GRPCQueryRouter())
	app.mm.RegisterServices(app.configurator)

	// initialize stores
	app.MountKVStores(keys)
	app.MountTransientStores(tkeys)

	// initialize BaseApp
	app.SetInitChainer(app.InitChainer)
	app.SetBeginBlocker(app.BeginBlocker)

	maxGasWanted := cast.ToUint64(appOpts.Get(srvflags.EVMMaxTxGasWanted))

	app.setAnteHandler(encodingConfig.TxConfig, maxGasWanted)
	app.setPostHandler()
	app.SetEndBlocker(app.EndBlocker)

	if loadLatest {
		if err := app.LoadLatestVersion(); err != nil {
			tmos.Exit(err.Error())
		}
	}

	// Finally start the tpsCounter.
	app.tpsCounter = newTPSCounter(logger)
	go func() {
		// Unfortunately golangci-lint is so pedantic,
		// so we have to ignore this error explicitly.
		_ = app.tpsCounter.start(context.Background())
	}()

	return app
}

// Name returns the name of the App
func (app *Evmos) Name() string { return app.BaseApp.Name() }

func (app *Evmos) setAnteHandler(txConfig client.TxConfig, maxGasWanted uint64) {
	options := ante.HandlerOptions{
		Cdc:                    app.appCodec,
		AccountKeeper:          app.AccountKeeper,
		BankKeeper:             app.BankKeeper,
		ExtensionOptionChecker: evmostypes.HasDynamicFeeExtensionOption,
		EvmKeeper:              app.EvmKeeper,
		FeeMarketKeeper:        app.FeeMarketKeeper,
		SignModeHandler:        txConfig.SignModeHandler(),
		SigGasConsumer:         ante.SigVerificationGasConsumer,
		MaxTxGasWanted:         maxGasWanted,
		TxFeeChecker:           ethante.NewDynamicFeeChecker(app.EvmKeeper),
	}

	if err := options.Validate(); err != nil {
		panic(err)
	}

	app.SetAnteHandler(ante.NewAnteHandler(options))
}

func (app *Evmos) setPostHandler() {
	postHandler, err := posthandler.NewPostHandler(
		posthandler.HandlerOptions{},
	)
	if err != nil {
		panic(err)
	}

	app.SetPostHandler(postHandler)
}

// BeginBlocker runs the Tendermint ABCI BeginBlock logic. It executes state changes at the beginning
// of the new block for every registered module. If there is a registered fork at the current height,
// BeginBlocker will schedule the upgrade plan and perform the state migration (if any).
func (app *Evmos) BeginBlocker(ctx sdk.Context, req abci.RequestBeginBlock) abci.ResponseBeginBlock {
	return app.mm.BeginBlock(ctx, req)
}

// EndBlocker updates every end block
func (app *Evmos) EndBlocker(ctx sdk.Context, req abci.RequestEndBlock) abci.ResponseEndBlock {
	return app.mm.EndBlock(ctx, req)
}

// The DeliverTx method is intentionally decomposed to calculate the transactions per second.
func (app *Evmos) DeliverTx(req abci.RequestDeliverTx) (res abci.ResponseDeliverTx) {
	defer func() {
		// TODO: Record the count along with the code and or reason so as to display
		// in the transactions per second live dashboards.
		if res.IsErr() {
			app.tpsCounter.incrementFailure()
		} else {
			app.tpsCounter.incrementSuccess()
		}
	}()
	return app.BaseApp.DeliverTx(req)
}

// InitChainer updates at chain initialization
func (app *Evmos) InitChainer(ctx sdk.Context, req abci.RequestInitChain) abci.ResponseInitChain {
	var genesisState simapp.GenesisState
	if err := json.Unmarshal(req.AppStateBytes, &genesisState); err != nil {
		panic(err)
	}

	app.UpgradeKeeper.SetModuleVersionMap(ctx, app.mm.GetVersionMap())

	return app.mm.InitGenesis(ctx, app.appCodec, genesisState)
}

// LoadHeight loads state at a particular height
func (app *Evmos) LoadHeight(height int64) error {
	return app.LoadVersion(height)
}

// ModuleAccountAddrs returns all the app's module account addresses.
func (app *Evmos) ModuleAccountAddrs() map[string]bool {
	modAccAddrs := make(map[string]bool)

	accs := make([]string, 0, len(maccPerms))
	for k := range maccPerms {
		accs = append(accs, k)
	}
	sort.Strings(accs)

	for _, acc := range accs {
		modAccAddrs[authtypes.NewModuleAddress(acc).String()] = true
	}

	return modAccAddrs
}

// BlockedAddrs returns all the app's module account addresses that are not
// allowed to receive external tokens.
func (app *Evmos) BlockedAddrs() map[string]bool {
	blockedAddrs := make(map[string]bool)

	accs := make([]string, 0, len(maccPerms))
	for k := range maccPerms {
		accs = append(accs, k)
	}
	sort.Strings(accs)

	for _, acc := range accs {
		blockedAddrs[authtypes.NewModuleAddress(acc).String()] = !allowedReceivingModAcc[acc]
	}

	return blockedAddrs
}

// LegacyAmino returns Evmos's amino codec.
//
// NOTE: This is solely to be used for testing purposes as it may be desirable
// for modules to register their own custom testing types.
func (app *Evmos) LegacyAmino() *codec.LegacyAmino {
	return app.cdc
}

// AppCodec returns Evmos's app codec.
//
// NOTE: This is solely to be used for testing purposes as it may be desirable
// for modules to register their own custom testing types.
func (app *Evmos) AppCodec() codec.Codec {
	return app.appCodec
}

// InterfaceRegistry returns Evmos's InterfaceRegistry
func (app *Evmos) InterfaceRegistry() types.InterfaceRegistry {
	return app.interfaceRegistry
}

// GetKey returns the KVStoreKey for the provided store key.
//
// NOTE: This is solely to be used for testing purposes.
func (app *Evmos) GetKey(storeKey string) *storetypes.KVStoreKey {
	return app.keys[storeKey]
}

// GetTKey returns the TransientStoreKey for the provided store key.
//
// NOTE: This is solely to be used for testing purposes.
func (app *Evmos) GetTKey(storeKey string) *storetypes.TransientStoreKey {
	return app.tkeys[storeKey]
}

// GetSubspace returns a param subspace for a given module name.
//
// NOTE: This is solely to be used for testing purposes.
func (app *Evmos) GetSubspace(moduleName string) paramstypes.Subspace {
	subspace, _ := app.ParamsKeeper.GetSubspace(moduleName)
	return subspace
}

// RegisterAPIRoutes registers all application module routes with the provided
// API server.
func (app *Evmos) RegisterAPIRoutes(apiSvr *api.Server, apiConfig config.APIConfig) {
	clientCtx := apiSvr.ClientCtx

	// Register new tx routes from grpc-gateway.
	authtx.RegisterGRPCGatewayRoutes(clientCtx, apiSvr.GRPCGatewayRouter)
	// Register new tendermint queries routes from grpc-gateway.
	tmservice.RegisterGRPCGatewayRoutes(clientCtx, apiSvr.GRPCGatewayRouter)
	// Register node gRPC service for grpc-gateway.
	node.RegisterGRPCGatewayRoutes(clientCtx, apiSvr.GRPCGatewayRouter)

	// Register legacy and grpc-gateway routes for all modules.
	ModuleBasics.RegisterGRPCGatewayRoutes(clientCtx, apiSvr.GRPCGatewayRouter)

	// register swagger API from root so that other applications can override easily
	if apiConfig.Swagger {
		RegisterSwaggerAPI(clientCtx, apiSvr.Router)
	}
}

func (app *Evmos) RegisterTxService(clientCtx client.Context) {
	authtx.RegisterTxService(app.BaseApp.GRPCQueryRouter(), clientCtx, app.BaseApp.Simulate, app.interfaceRegistry)
}

// RegisterTendermintService implements the Application.RegisterTendermintService method.
func (app *Evmos) RegisterTendermintService(clientCtx client.Context) {
	tmservice.RegisterTendermintService(
		clientCtx,
		app.BaseApp.GRPCQueryRouter(),
		app.interfaceRegistry,
		app.Query,
	)
}

// RegisterNodeService registers the node gRPC service on the provided
// application gRPC query router.
func (app *Evmos) RegisterNodeService(clientCtx client.Context) {
	node.RegisterNodeService(clientCtx, app.GRPCQueryRouter())
}

// GetBaseApp implements the TestingApp interface.
func (app *Evmos) GetBaseApp() *baseapp.BaseApp {
	return app.BaseApp
}

// GetTxConfig implements the TestingApp interface.
func (app *Evmos) GetTxConfig() client.TxConfig {
	cfg := encoding.MakeConfig(ModuleBasics)
	return cfg.TxConfig
}

// RegisterSwaggerAPI registers swagger route with API Server
func RegisterSwaggerAPI(_ client.Context, rtr *mux.Router) {
	statikFS, err := fs.New()
	if err != nil {
		panic(err)
	}

	staticServer := http.FileServer(statikFS)
	rtr.PathPrefix("/swagger/").Handler(http.StripPrefix("/swagger/", staticServer))
}

// initParamsKeeper init params keeper and its subspaces
func initParamsKeeper(
	appCodec codec.BinaryCodec, legacyAmino *codec.LegacyAmino, key, tkey storetypes.StoreKey,
) paramskeeper.Keeper {
	paramsKeeper := paramskeeper.NewKeeper(appCodec, legacyAmino, key, tkey)

	paramsKeeper.Subspace(authtypes.ModuleName)
	paramsKeeper.Subspace(banktypes.ModuleName)
	paramsKeeper.Subspace(crisistypes.ModuleName)
	paramsKeeper.Subspace(evmtypes.ModuleName).WithKeyTable(evmtypes.ParamKeyTable()) //nolint: staticcheck
	paramsKeeper.Subspace(feemarkettypes.ModuleName).WithKeyTable(feemarkettypes.ParamKeyTable())

	return paramsKeeper
}

// customEvmPrecompiles builds custom precompiles of the EVM module.
func customEvmPrecompiles(
	bankKeeper bankkeeper.Keeper,
	authzkeeper authzkeeper.Keeper,
) ([]vm.PrecompiledContract, error) {
	btcTokenPrecompile, err := btctoken.NewPrecompile(bankKeeper, authzkeeper)
	if err != nil {
		return nil, fmt.Errorf("failed to create BTC token precompile: [%w]", err)
	}

	return []vm.PrecompiledContract{
		btcTokenPrecompile,
	}, nil
}<|MERGE_RESOLUTION|>--- conflicted
+++ resolved
@@ -309,107 +309,8 @@
 		app.AccountKeeper, app.BankKeeper, app.PoaKeeper, app.FeeMarketKeeper,
 		tracer, app.GetSubspace(evmtypes.ModuleName),
 	)
-<<<<<<< HEAD
-
-	// Create IBC Keeper
-	app.IBCKeeper = ibckeeper.NewKeeper(
-		appCodec, keys[ibchost.StoreKey], app.GetSubspace(ibchost.ModuleName), &stakingKeeper, app.UpgradeKeeper, scopedIBCKeeper,
-	)
-
-	app.BridgeKeeper = *bridgekeeper.NewKeeper(appCodec, keys[bridgetypes.StoreKey])
-
-	// register the proposal types
-	govRouter := govv1beta1.NewRouter()
-	govRouter.AddRoute(govtypes.RouterKey, govv1beta1.ProposalHandler).
-		AddRoute(paramproposal.RouterKey, params.NewParamChangeProposalHandler(app.ParamsKeeper)).
-		AddRoute(distrtypes.RouterKey, distr.NewCommunityPoolSpendProposalHandler(app.DistrKeeper)).
-		AddRoute(upgradetypes.RouterKey, upgrade.NewSoftwareUpgradeProposalHandler(app.UpgradeKeeper)).
-		AddRoute(ibcclienttypes.RouterKey, ibcclient.NewClientProposalHandler(app.IBCKeeper.ClientKeeper)).
-		AddRoute(erc20types.RouterKey, erc20.NewErc20ProposalHandler(&app.Erc20Keeper)).
-		AddRoute(incentivestypes.RouterKey, incentives.NewIncentivesProposalHandler(&app.IncentivesKeeper))
-
-	govConfig := govtypes.DefaultConfig()
-	/*
-		Example of setting gov params:
-		govConfig.MaxMetadataLen = 10000
-	*/
-	govKeeper := govkeeper.NewKeeper(
-		appCodec, keys[govtypes.StoreKey], app.GetSubspace(govtypes.ModuleName), app.AccountKeeper, app.BankKeeper,
-		&stakingKeeper, govRouter, app.MsgServiceRouter(), govConfig,
-	)
-
-	// Evmos Keeper
-	app.InflationKeeper = inflationkeeper.NewKeeper(
-		keys[inflationtypes.StoreKey], appCodec, authtypes.NewModuleAddress(govtypes.ModuleName),
-		app.AccountKeeper, app.BankKeeper, app.DistrKeeper, &stakingKeeper,
-		authtypes.FeeCollectorName,
-	)
-
-	app.ClaimsKeeper = claimskeeper.NewKeeper(
-		appCodec, keys[claimstypes.StoreKey], authtypes.NewModuleAddress(govtypes.ModuleName),
-		app.AccountKeeper, app.BankKeeper, &stakingKeeper, app.DistrKeeper, app.IBCKeeper.ChannelKeeper,
-	)
-
-	// register the staking hooks
-	// NOTE: stakingKeeper above is passed by reference, so that it will contain these hooks
-	// NOTE: Distr, Slashing and Claim must be created before calling the Hooks method to avoid returning a Keeper without its table generated
-	app.StakingKeeper = *stakingKeeper.SetHooks(
-		stakingtypes.NewMultiStakingHooks(
-			app.DistrKeeper.Hooks(),
-			app.SlashingKeeper.Hooks(),
-			app.ClaimsKeeper.Hooks(),
-		),
-	)
-
-	app.VestingKeeper = vestingkeeper.NewKeeper(
-		keys[vestingtypes.StoreKey], appCodec,
-		app.AccountKeeper, app.BankKeeper, app.StakingKeeper,
-	)
-
-	app.Erc20Keeper = erc20keeper.NewKeeper(
-		keys[erc20types.StoreKey], appCodec, authtypes.NewModuleAddress(govtypes.ModuleName),
-		app.AccountKeeper, app.BankKeeper, app.EvmKeeper, app.StakingKeeper, app.ClaimsKeeper,
-	)
-
-	app.IncentivesKeeper = incentiveskeeper.NewKeeper(
-		keys[incentivestypes.StoreKey], appCodec, authtypes.NewModuleAddress(govtypes.ModuleName),
-		app.AccountKeeper, app.BankKeeper, app.InflationKeeper, app.StakingKeeper, app.EvmKeeper,
-	)
-
-	app.RevenueKeeper = revenuekeeper.NewKeeper(
-		keys[revenuetypes.StoreKey], appCodec, authtypes.NewModuleAddress(govtypes.ModuleName),
-		app.BankKeeper, app.EvmKeeper,
-		authtypes.FeeCollectorName,
-	)
-
-	epochsKeeper := epochskeeper.NewKeeper(appCodec, keys[epochstypes.StoreKey])
-	app.EpochsKeeper = *epochsKeeper.SetHooks(
-		epochskeeper.NewMultiEpochHooks(
-			// insert epoch hooks receivers here
-			app.IncentivesKeeper.Hooks(),
-			app.InflationKeeper.Hooks(),
-		),
-	)
-
-	app.GovKeeper = *govKeeper.SetHooks(
-		govtypes.NewMultiGovHooks(
-			app.ClaimsKeeper.Hooks(),
-		),
-	)
-
-	app.EvmKeeper = app.EvmKeeper.SetHooks(
-		evmkeeper.NewMultiEvmHooks(
-			app.Erc20Keeper.Hooks(),
-			app.IncentivesKeeper.Hooks(),
-			app.RevenueKeeper.Hooks(),
-			app.ClaimsKeeper.Hooks(),
-		),
-	)
 
 	precompiles, err := customEvmPrecompiles(app.BankKeeper, app.AuthzKeeper)
-=======
-	precompiles, err := customEvmPrecompiles(app.BankKeeper)
->>>>>>> 1c9910bc
 	if err != nil {
 		panic(fmt.Sprintf("failed to build custom EVM precompiles: [%s]", err))
 	}
