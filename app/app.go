--- conflicted
+++ resolved
@@ -227,14 +227,12 @@
 
 	tpsCounter *tpsCounter
 
-<<<<<<< HEAD
 	// Connect client
 	oracleClient      oracleclient.OracleClient
 	oracleMetrics     servicemetrics.Metrics
 	connectPreBlocker *connectpreblocker.PreBlockHandler
-=======
+
 	preBlockHandler *appabci.PreBlockHandler
->>>>>>> bd052400
 }
 
 // NewMezo returns a reference to a new initialized Ethermint application.
@@ -543,7 +541,6 @@
 	app.setPostHandler()
 	app.SetEndBlocker(app.EndBlocker)
 
-<<<<<<< HEAD
 	// Set the x/marketmap keeper hooks
 	app.MarketMapKeeper.SetHooks(app.OracleKeeper.Hooks())
 	// oracle initialization
@@ -552,10 +549,7 @@
 		panic(fmt.Sprintf("failed to initialize oracle client and metrics: %s", err))
 	}
 	// Connect ABCI initialization requires the oracle client/metrics to be setup first.
-	app.setABCIExtensions()
-=======
 	app.setABCIExtensions(ethereumSidecarClient)
->>>>>>> bd052400
 
 	if loadLatest {
 		if err := app.LoadLatestVersion(); err != nil {
@@ -613,11 +607,9 @@
 	ctx sdk.Context,
 	req *abci.RequestFinalizeBlock,
 ) (*sdk.ResponsePreBlock, error) {
-<<<<<<< HEAD
-	return app.connectPreBlocker.WrappedPreBlocker(app.mm)(ctx, req)
-=======
+	// TODO eric
+	// return app.connectPreBlocker.WrappedPreBlocker(app.mm)(ctx, req)
 	return app.preBlockHandler.PreBlocker(app.mm)(ctx, req)
->>>>>>> bd052400
 }
 
 func (app *Mezo) BeginBlocker(ctx sdk.Context) (sdk.BeginBlock, error) {
@@ -670,10 +662,11 @@
 
 // setABCIExtensions sets the ABCI++ extensions on the application.
 // This function assumes the BridgeKeeper and PoaKeeper are already set in the app.
-<<<<<<< HEAD
-func (app *Mezo) setABCIExtensions() {
+func (app *Mezo) setABCIExtensions(
+	ethereumSidecarClient bridgeabci.EthereumSidecarClient,
+) {
 	// Create the bridge ABCI handlers.
-	bridgeVoteExtensionHandler, bridgeProposalHandler := app.bridgeABCIHandlers()
+	bridgeVoteExtensionHandler, bridgeProposalHandler, bridgePreBlockHandler := app.bridgeABCIHandlers(ethereumSidecarClient)
 
 	// Create the Connect ABCI handlers.
 	connectVEHandler, connectProposalHandler, connectPreBlocker := app.connectABCIHandlers()
@@ -691,49 +684,13 @@
 	// PrepareProposal and ProcessProposal ABCI requests.
 	proposalHandler := appabci.NewProposalHandler(
 		app.Logger(),
-		app.PoaKeeper,
 		bridgeProposalHandler,
 		connectProposalHandler,
 	)
 	proposalHandler.SetHandlers(app.BaseApp)
 
 	app.connectPreBlocker = connectPreBlocker
-}
-
-// bridgeABCIHandlers returns the bridge ABCI handlers.
-// This function assumes the BridgeKeeper and PoaKeeper are already set in the app.
-func (app *Mezo) bridgeABCIHandlers() (
-	*bridgeabci.VoteExtensionHandler,
-	*bridgeabci.ProposalHandler,
-) {
-	// TODO: Instantiate a real sidecar client.
-	sidecarClient := ethsidecar.RunTestSidecar(context.Background())
-
-	voteExtensionHandler := bridgeabci.NewVoteExtensionHandler(
-=======
-func (app *Mezo) setABCIExtensions(
-	ethereumSidecarClient bridgeabci.EthereumSidecarClient,
-) {
-	// Create the bridge ABCI handlers.
-	bridgeVoteExtensionHandler, bridgeProposalHandler, bridgePreBlockHandler := app.bridgeABCIHandlers(ethereumSidecarClient)
-
-	// Create and attach the app-level composite vote extension handler for
-	// ExtendVote and VerifyVoteExtension ABCI requests.
-	voteExtensionHandler := appabci.NewVoteExtensionHandler(
->>>>>>> bd052400
-		app.Logger(),
-		bridgeVoteExtensionHandler,
-	)
-	voteExtensionHandler.SetHandlers(app.BaseApp)
-
-	// Create and attach the app-level composite proposal handler for
-	// PrepareProposal and ProcessProposal ABCI requests.
-	proposalHandler := appabci.NewProposalHandler(
-		app.Logger(),
-		bridgeProposalHandler,
-	)
-	proposalHandler.SetHandlers(app.BaseApp)
-
+	// TODO eric
 	app.preBlockHandler = appabci.NewPreBlockHandler(
 		app.Logger(),
 		bridgePreBlockHandler,
@@ -758,12 +715,6 @@
 	proposalHandler := bridgeabci.NewProposalHandler(
 		app.Logger(),
 		app.PoaKeeper,
-<<<<<<< HEAD
-		appabci.VoteExtensionDecomposer(appabci.VoteExtensionPartBridge),
-	)
-
-	return voteExtensionHandler, proposalHandler
-=======
 		app.BridgeKeeper,
 		appabci.VoteExtensionDecomposer(appabci.VoteExtensionPartBridge),
 		baseapp.ValidateVoteExtensions,
@@ -775,7 +726,6 @@
 	)
 
 	return voteExtensionHandler, proposalHandler, preBlockHandler
->>>>>>> bd052400
 }
 
 // LoadHeight loads state at a particular height
