--- conflicted
+++ resolved
@@ -12,13 +12,9 @@
 
 RUN make build
 
-<<<<<<< HEAD
-# Busybox layer as source of shell binary
-=======
 #
 # Busybox layer as source of shell binary
 #
->>>>>>> 4a744098
 FROM busybox:stable AS shell
 
 #
@@ -26,10 +22,7 @@
 #
 # Refs.:
 # https://github.com/GoogleContainerTools/distroless/blob/main/base/README.md
-<<<<<<< HEAD
-=======
 #
->>>>>>> 4a744098
 FROM gcr.io/distroless/base-nossl:nonroot AS production
 
 COPY --from=shell /bin/sh /bin/sh
